--- conflicted
+++ resolved
@@ -7,11 +7,6 @@
     downloadFile, generateAccessKeys, deepFreeze, flatMap, httpWaitForResponse,
     stringifyAmount } from 'utils';
 
-<<<<<<< HEAD
-import { isDefined, last, makeArray, execInOrder, realizeUri, waitFor,
-    downloadFile, generateAccessKeys, deepFreeze, flatMap, httpWaitForResponse } from 'utils';
-=======
->>>>>>> c41ccece
 
 // TODO: resolve browserify issue with export of the aws-sdk module.
 // The current workaround use the AWS that is set on the global window object.
@@ -1437,36 +1432,15 @@
         .done();
 }
 
-export function downloadServerDiagnosticPack(targetSecret, targetHostname) {
-    logAction('downloadServerDiagnosticPack', { targetSecret, targetHostname });
-
-    notify('Collecting data... might take a while');
-    api.cluster_server.diagnose_system({
-        target_secret: targetSecret
-    })
-        .catch(
-            err => {
-                notify(`Packing server diagnostic file for ${targetHostname} failed`, 'error');
-                throw err;
-            }
-        )
-        .then(downloadFile)
-        .done();
-}
-
 export function downloadSystemDiagnosticPack() {
     logAction('downloadSystemDiagnosticPack');
 
-<<<<<<< HEAD
-    notify('Collecting data... might take a while');
-=======
     if(model.collectDiagnosticsState['system'] === true) {
         return;
     }
 
     model.collectDiagnosticsState.assign({ system: true });
 
->>>>>>> c41ccece
     api.cluster_server.diagnose_system()
         .catch(
             err => {
@@ -1778,11 +1752,7 @@
         target_secret: serverSecret,
         dns_servers: dnsServers
     })
-<<<<<<< HEAD
-        .then( () => waitFor(5000) )
-=======
         .then( () => sleep(5000) )
->>>>>>> c41ccece
         .then( () => httpWaitForResponse('/version') )
         .then(reload)
         .done();
@@ -1851,11 +1821,7 @@
 
     api.system.validate_activation({ code, email })
         .then(
-<<<<<<< HEAD
-            reply => waitFor(500, reply)
-=======
             reply => sleep(500, reply)
->>>>>>> c41ccece
         )
         .then(
             ({ valid, reason }) => model.activationState({ code, email, valid, reason })
@@ -1871,11 +1837,7 @@
         dns_name: name
     })
         .then(
-<<<<<<< HEAD
-            reply => waitFor(500, reply)
-=======
             reply => sleep(500, reply)
->>>>>>> c41ccece
         )
         .then(
             ({ valid, reason }) => model.nameResolutionState({ name, valid, reason })
