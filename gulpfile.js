'use strict';

var gulp = require('gulp');
var gutil = require('gulp-util');
// var gulp_debug = require('gulp-debug');
// var gulp_replace = require('gulp-replace');
// var gulp_filter = require('gulp-filter');
var gulp_size = require('gulp-size');
var gulp_concat = require('gulp-concat');
var gulp_cached = require('gulp-cached');
var gulp_newer = require('gulp-newer');
var gulp_plumber = require('gulp-plumber');
var gulp_notify = require('gulp-notify');
var gulp_less = require('gulp-less');
var gulp_uglify = require('gulp-uglify');
var gulp_minify_css = require('gulp-minify-css');
var gulp_sourcemaps = require('gulp-sourcemaps');
var gulp_rename = require('gulp-rename');
var gulp_tar = require('gulp-tar');
var gulp_gzip = require('gulp-gzip');
var gulp_json_editor = require('gulp-json-editor');
var gulp_ng_template = require('gulp-angular-templatecache');
var gulp_jshint = require('gulp-jshint');
var gulp_eslint = require('gulp-eslint');
var jshint_stylish = require('jshint-stylish');
var vinyl_buffer = require('vinyl-buffer');
var vinyl_source_stream = require('vinyl-source-stream');
var browserify = require('browserify');
var event_stream = require('event-stream');
var gulp_mocha = require('gulp-mocha');
var gulp_istanbul = require('gulp-istanbul');
// var fs = require('fs');
var path = require('path');
var child_process = require('child_process');
var dotenv = require('dotenv');
var through2 = require('through2');
var bower = require('bower');
var Q = require('q');
var _ = require('lodash');
var promise_utils = require('./src/util/promise_utils');

if (!process.env.PORT) {
    console.log('loading .env file ( no foreman ;)');
    dotenv.load();
}

var active_server;
var build_on_premise = false;
var skip_install = false;
var use_local_executable = false;
for (var arg_idx = 0; arg_idx < process.argv.length; arg_idx++) {
    if (process.argv[arg_idx] === '--on_premise') {
        build_on_premise = true;
    }
    if (process.argv[arg_idx] === '--skip_install') {
        skip_install = true;
    }
    if (process.argv[arg_idx] === '--local') {
        use_local_executable = true;
    }

}

function leave_no_wounded(err) {
    if (err) {
        console.log(err.stack);
    }
    if (active_server) {
        console.log('LEAVE NO WOUNDED - kill active server', active_server.pid);
        active_server.removeAllListeners('error');
        active_server.removeAllListeners('exit');
        active_server.kill('SIGKILL');
    }
    gutil.beep();
    gutil.beep();
    process.exit();
}
process.on("uncaughtException", leave_no_wounded);
process.on("SIGINT", leave_no_wounded);
process.on("SIGTERM", leave_no_wounded);


var PATHS = {
    css: 'src/css/**/*',
    less_css: ['src/css/styles.less'],

    assets: {
        'build/public': [
            'node_modules/video.js/dist/video-js/video-js.swf',
            'node_modules/zeroclipboard/dist/ZeroClipboard.swf',
        ],
        'build/public/css': [],
        'build/public/fonts': [
            'node_modules/bootstrap/dist/fonts/*',
            'node_modules/font-awesome/fonts/*',
            'bower_components/bootstrap-material-design/fonts/*',
        ],
        'build/public/css/font': [
            'node_modules/video.js/dist/video-js/font/*',
        ],
    },

    ngview: 'src/ngview/**/*',
    scripts: ['src/**/*.js', '*.js'],
    test_scripts: 'src/**/test*.js',
    html_scripts: [
        // 'src/views/adminoobaa.html'
    ],

    server_main: 'src/server/web_server.js',
    client_bundle: 'src/client/index.js',
    // agent_bundle: 'src/agent/index.js',
    client_externals: [
        'node_modules/bootstrap/dist/js/bootstrap.js',
        'vendor/arrive-2.0.0.min.js', // needed by material for dynamic content
        'bower_components/bootstrap-material-design/scripts/material.js',
        'bower_components/bootstrap-material-design/scripts/ripples.js',
        'bower_components/bootstrap-sidebar/dist/js/sidebar.js',
        'bower_components/datetimepicker/jquery.datetimepicker.js',
        'bower_components/ladda/js/spin.js',
        'bower_components/ladda/js/ladda.js',
        'bower_components/alertify.js/lib/alertify.js',
        'node_modules/selectize/dist/js/standalone/selectize.js',
        'node_modules/video.js/dist/video-js/video.dev.js',
        // 'vendor/flowplayer-5.4.6/flowplayer.js',
    ],

    agent_sources: [
        'src/agent/**/*.js',
        'src/rpc/**/*.js',
        'src/api/**/*.js',
        'src/util/**/*.js',
    ],

    NVA_Package_sources: [
        'src/api/**/*.*',
        'src/client/**/*.*',
        'src/css/**/*.*',
        'src/deploy/**/*.*',
        'src/ngview/**/*.*',
        'src/rpc/**/*.*',
        'src/s3/**/*.*',
        'src/server/**/*.*',
        'src/util/**/*.*',
        'src/views/**/*.*',
    ],
};

var SRC_DONT_READ = {
    read: false
};

function gulp_size_log(title) {
    return gulp_size({
        title: title
    });
}

function simple_bower() {
    // create a pass through stream
    var done;
    var stream = through2.obj(function(file, enc, callback) {
        var self = this;
        if (done) {
            self.push(file);
            callback();
            return;
        }
        done = true;
        bower.commands
            .install([], {}, {
                directory: './bower_components'
            })
            .on('log', function(result) {
                gutil.log('bower', gutil.colors.cyan(result.id), result.message);
            })
            .on('error', function(error) {
                stream.emit('error', new gutil.PluginError('simple_bower', error));
                stream.end();
                callback();
            })
            .on('end', function() {
                self.push(file);
                stream.end();
                callback();
            });
    });
    return stream;
}

/**
 * manipulates the stream so that if any file exists in the stream
 * it will push the given candidates instead of any of the files in the original stream.
 * this is useful for doing checks like gulp_newer from a group of
 * source files vs target file and if any of the sources are newer
 * then replace the stream with a specific candidate to be compiled.
 */
function candidate(candidate_src) {
    var done;
    var stream = through2.obj(function(file, enc, callback) {
        var self = this;
        if (done) {
            return callback();
        }
        done = true;
        gulp.src(candidate_src)
            .pipe(through2.obj(function(c_file, c_enc, c_callback) {
                self.push(c_file);
                c_callback();
            }, function() {
                callback();
            }));
    });
    return stream;
}

function pack(dest, name) {
    var pkg_stream = gulp
        .src('package.json')
        .pipe(gulp_json_editor(function(json) {
            var deps = _.omit(json.dependencies, function(val, key) {
                return /^gulp/.test(key) ||
                    /^vinyl/.test(key) ||
                    /^jshint/.test(key) ||
                    /^eslint/.test(key) ||
                    /^browserify/.test(key) ||
                    _.contains([
                        'bower',
                        'mocha',
                        'form-data'
                    ], key);
            });
            return {
                name: 'noobaa-NVA',
                version: '0.0.0',
                private: true,
                main: 'index.js',
                dependencies: deps,
            };
        })).on('error', gutil.log);

    var src_stream = gulp
        .src(PATHS.NVA_Package_sources, {
            base: 'src'
        })
        .pipe(gulp_rename(function(p) {
            p.dirname = path.join('src', p.dirname);
        }));
    // TODO bring back uglify .pipe(gulp_uglify());

    var images_stream = gulp
        .src(['images/**/*', ], {
            base: 'images'
        })
        .pipe(gulp_rename(function(p) {
            p.dirname = path.join('images', p.dirname);
        }));

    var node_modules_stream = gulp
        .src(['node_modules/**/*',
            '!node_modules/gulp*/**/*',
            '!node_modules/heapdump/**/*',
            '!node_modules/bower/**/*',
            '!node_modules/bcrypt/**/*',
            '!node_modules/node-inspector/**/*'
        ], {
            base: 'node_modules'
        })
        .pipe(gulp_rename(function(p) {
            p.dirname = path.join('node_modules', p.dirname);
        }));



    var basejs_stream = gulp.src([
        'bower.json',
        'config.js',
        'gulpfile.js',
        '.jshintrc',
        '.eslintrc'
    ], {});

    var vendor_stream = gulp
        .src(['vendor/**/*', ], {})
        .pipe(gulp_rename(function(p) {
            p.dirname = path.join('vendor', p.dirname);
        }));

    var agent_distro = gulp
        .src(['src/build/windows/noobaa_setup.exe'], {})
        .pipe(gulp_rename(function(p) {
            p.dirname = path.join('deployment', p.dirname);
        }));

    var build_stream = gulp
        .src(['build/public/**/*', ], {})
        .pipe(gulp_rename(function(p) {
            p.dirname = path.join('build/public', p.dirname);
        }));


    return event_stream
        .merge(pkg_stream, src_stream, images_stream, basejs_stream,
            vendor_stream, agent_distro, build_stream, node_modules_stream)
        .pipe(gulp_rename(function(p) {
            p.dirname = path.join('noobaa-core', p.dirname);
        }))
        .pipe(gulp_tar(name))
        .pipe(gulp_gzip())
        // .pipe(gulp_size_log(NAME))
        .pipe(gulp.dest(dest));
}

var PLUMB_CONF = {
    errorHandler: gulp_notify.onError("Error: <%= error.message %>")
};

gulp.task('bower', function() {
    var DEST = 'build';
    var NAME = 'bower.json';
    return gulp
        .src(NAME)
        .pipe(gulp_plumber(PLUMB_CONF))
        .pipe(gulp_newer(path.join(DEST, NAME)))
        .pipe(simple_bower())
        .pipe(gulp.dest(DEST));
});

gulp.task('assets', ['bower'], function() {
    return Q.all(_.map(PATHS.assets,
        function(src, target) {
            return gulp.src(src)
                .pipe(gulp_plumber(PLUMB_CONF))
                .pipe(gulp_newer(target))
                .pipe(gulp.dest(target));
        }
    ));
});

gulp.task('less_css', ['bower'], function() {
    var DEST = 'build/public/css';
    var NAME = 'styles.css';
    return gulp
        .src(PATHS.css, SRC_DONT_READ)
        .pipe(gulp_plumber(PLUMB_CONF))
        .pipe(gulp_newer(path.join(DEST, NAME)))
        .pipe(candidate(PATHS.less_css))
        .pipe(gulp_sourcemaps.init())
        .pipe(gulp_less())
        .pipe(gulp_sourcemaps.write())
        .pipe(gulp_rename(NAME))
        .pipe(gulp_size_log(NAME))
        .pipe(gulp.dest(DEST));
});

gulp.task('css', ['less_css'], function() {
    var DEST = 'build/public/css';
    var NAME = 'styles.css';
    var NAME_MIN = 'styles.min.css';
    return gulp
        .src(path.join(DEST, NAME))
        .pipe(gulp_plumber(PLUMB_CONF))
        .pipe(gulp_newer(path.join(DEST, NAME_MIN)))
        .pipe(gulp_minify_css())
        .pipe(gulp_rename(NAME_MIN))
        .pipe(gulp_size_log(NAME_MIN))
        .pipe(gulp.dest(DEST));
});

gulp.task('ng', function() {
    var DEST = 'build/public/js';
    var NAME = 'templates.js';
    return gulp
        .src(PATHS.ngview)
        .pipe(gulp_plumber(PLUMB_CONF))
        .pipe(gulp_newer(path.join(DEST, NAME)))
        .pipe(gulp_ng_template({
            standalone: true
        }))
        .pipe(gulp_size_log(NAME))
        .pipe(gulp.dest(DEST));
});

gulp.task('lint', [
    'jshint',
    // 'eslint'
]);

gulp.task('eslint', function() {
    return gulp
        .src(_.flatten([PATHS.scripts, PATHS.html_scripts]))
        // eslint() attaches the lint output to the eslint property
        // of the file object so it can be used by other modules.
        .pipe(gulp_eslint())
        // eslint.format() outputs the lint results to the console.
        // Alternatively use eslint.formatEach() (see Docs).
        .pipe(gulp_eslint.format())
        // To have the process exit with an error code (1) on
        // lint error, return the stream and pipe to failOnError last.
        .pipe(gulp_eslint.failOnError());
});

gulp.task('jshint', function() {
    return gulp
        .src(_.flatten([PATHS.scripts, PATHS.html_scripts]))
        .pipe(gulp_plumber(PLUMB_CONF))
        .pipe(gulp_cached('jshint'))
        .pipe(gulp_jshint.extract())
        .pipe(gulp_jshint())
        .pipe(gulp_jshint.reporter(jshint_stylish));
    // TODO uncomment once we fix issues
    // .pipe(gulp_jshint.reporter('fail'));
});

gulp.task('agent', ['lint'], function() {
    var DEST = 'build/public';
    var BUILD_DEST = 'build/windows';
    var NAME = 'noobaa-agent.tar';

    var pkg_stream = gulp
        .src('package.json')
        .pipe(gulp_json_editor(function(json) {
            var deps = _.omit(json.dependencies, function(val, key) {
                return /^gulp/.test(key) ||
                    /^vinyl/.test(key) ||
                    /^jshint/.test(key) ||
                    /^eslint/.test(key) ||
                    /^browserify/.test(key) ||
                    _.contains([
                        'bower',
                        'mocha',
                        'mongoose',
                        'bcrypt',
                        'font-awesome',
                        'bootstrap',
                        'animate.css',
                        'video.js',
                        'heapdump',
                        'atom-shell',
                        'gulp',
                        'browserify',
                        'rebuild',
                        'nodetime',
                        'newrelic',
                        'memwatch',
                        'form-data'
                    ], key);
            });
            return {
                name: 'noobaa-agent',
                version: '0.0.0',
                private: true,
                bin: 'agent/agent_cli.js',
                main: 'agent/agent_cli.js',
                dependencies: deps,
            };
        })).on('error', gutil.log);

    var src_stream = gulp
        .src(PATHS.agent_sources, {
            base: 'src'
        });

    var basejs_stream = gulp
        .src(['config.js', ], {});

    // TODO bring back uglify .pipe(gulp_uglify());

    event_stream.pipe(gulp_rename(function(p) {
            p.dirname = path.join('package', p.dirname);
        }))
        .pipe(gulp.dest(BUILD_DEST));

    return event_stream
        .merge(pkg_stream, src_stream, basejs_stream)
        .pipe(gulp_rename(function(p) {
            p.dirname = path.join('package', p.dirname);
        }))
        .pipe(gulp_tar(NAME))
        .pipe(gulp_gzip())
        // .pipe(gulp_size_log(NAME))
        .pipe(gulp.dest(DEST));
});


function build_agent_distro() {
    gutil.log('build_agent_distro');

    var build_params = [];
    if (build_on_premise === true) {
        build_params = ['--on_premise',
            '--clean=false'
        ];
    }

    return Q.fcall(function() {
            gutil.log('build_atom_agent_win:'+JSON.stringify(build_params));
            return promise_utils.promised_spawn('src/deploy/build_atom_agent_win.sh',
                build_params, process.cwd());
        })
        .then(function() {
            gutil.log('done src/deploy/build_atom_agent_win.sh');
        })
<<<<<<< HEAD
        .then(function() {
=======
        .then(function(){
            gutil.log('before downloading linux setup');
>>>>>>> 97e95f4f
            return promise_utils.promised_exec('curl -u tamireran:0436dd1acfaf9cd247b3dd22a37f561f -L http://146.148.16.59:8080/job/LinuxBuild/lastBuild/artifact/build/linux/noobaa-setup >build/public/noobaa-setup',
                build_params, process.cwd());
        })
        .then(function() {
            return promise_utils.promised_exec('chmod 777 build/public/noobaa-setup',
                build_params, process.cwd());
        })
        .then(function() {
            gutil.log('done downloading noobaa-setup for linux');
        })
        .then(null, function(error) {
            gutil.log('WARN: command src/deploy/build_atom_agent_win.sh failed ', error, error.stack);
        });
}

function build_rest_distro() {
    var build_params = [];
    if (build_on_premise === true) {
        build_params = ['--on_premise',
            '--clean=false'
        ];
    }

    return Q.fcall(function() {
            return promise_utils.promised_spawn('src/deploy/build_atom_rest_win.sh',
                build_params, process.cwd());
        })
        .then(function() {
            gutil.log('done src/deploy/build_atom_rest_win.sh');
        })
        .then(null, function(error) {
            gutil.log('WARN: command src/deploy/build_atom_rest_win.sh failed ', error);
        });
}

function package_build_task() {
    var DEST = 'build/public';
    var NAME = 'noobaa-NVA.tar';

    //Remove previously build package
    return Q.nfcall(child_process.exec, 'rm -f ' + DEST + '/' + NAME + '.gz')
        .then(function(res) { //build agent distribution setup
            if (!use_local_executable) {
                return build_agent_distro();
            } else {
                return;
            }
        })
        .then(function() { //build rest distribution setup
            if (!use_local_executable) {
                return build_rest_distro();
            } else {
                return;
            }
        })
        .then(function() {
            //call for packing
            return pack(DEST, NAME);
        })
        .then(null, function(error) {
            gutil.log("error ", error, error.stack);
        });
}

if (skip_install === true) {
    gulp.task('package_build', ['lint', 'agent'], function() {
        package_build_task();
    });
} else {
    gulp.task('package_build', ['lint', 'install', 'agent'], function() {
        package_build_task();
    });
}

gulp.task('client', ['bower', 'ng'], function() {
    var DEST = 'build/public/js';
    var NAME = 'index.js';
    var NAME_MIN = 'index.min.js';
    var bundler = browserify({
        entries: [
            './' + PATHS.client_bundle,
            // './' + PATHS.agent_bundle
        ],
        debug: true,

        // TODO this browserify config will not work in node-webkit....

        // bare is alias for both --no-builtins, --no-commondir,
        // and sets --insert-global-vars to just "__filename,__dirname".
        // This is handy if you want to run bundles in node.
        // bare: true,
        // detectGlobals: false,
        // list: true,
    });
    // using gulp_replace to fix collision of requires
    var client_bundle_stream = bundler.bundle()
        .pipe(vinyl_source_stream(NAME))
        .pipe(vinyl_buffer());
    // .pipe(gulp_replace(/\brequire\b/g, 'require_browserify'))
    // .pipe(gulp_replace(/\brequire_node\b/g, 'require'));
    var client_merged_stream = event_stream.merge(
        client_bundle_stream,
        gulp.src(PATHS.client_externals)
    );
    return client_merged_stream
        .pipe(gulp_plumber(PLUMB_CONF))
        .pipe(gulp_concat(NAME))
        .pipe(gulp_size_log(NAME))
        .pipe(gulp.dest(DEST))
        .pipe(gulp_cached(NAME))
        .pipe(gulp_uglify())
        .pipe(gulp_rename(NAME_MIN))
        .pipe(gulp_size_log(NAME_MIN))
        .pipe(gulp.dest(DEST));
});


gulp.task('mocha', function() {
    var mocha_options = {
        reporter: 'spec'
    };
    return gulp
        .src(PATHS.scripts)
        .pipe(gulp_istanbul())
        .pipe(gulp_istanbul.hookRequire()) // Force `require` to return covered files
        .on('finish', function() {
            return gulp.src(PATHS.test_scripts, SRC_DONT_READ)
                .pipe(gulp_mocha(mocha_options))
                .pipe(gulp_istanbul.writeReports());
        });
});

gulp.task('test', ['lint', 'mocha']);


function serve() {
    if (active_server) {
        console.log(' ');
        console.log('~~~~~~~~~~~~~~~~~~~~~~~~~~~~~~');
        console.log('~~~      KILL SERVER       ~~~ (pid=' + active_server.pid + ')');
        console.log('~~~ (wait exit to respawn) ~~~');
        console.log('~~~~~~~~~~~~~~~~~~~~~~~~~~~~~~');
        console.log(' ');
        active_server.kill();
        return;
    }
    console.log(' ');
    console.log('~~~~~~~~~~~~~~~~~~~~~~');
    console.log('~~~  START SERVER  ~~~');
    console.log('~~~~~~~~~~~~~~~~~~~~~~');
    console.log(' ');
    active_server = child_process.fork(
        PATHS.server_main, []
    );
    active_server.on('error', function(err) {
        console.error(' ');
        console.error('~~~~~~~~~~~~~~~~~~~~~~');
        console.error('~~~  SERVER ERROR  ~~~', err);
        console.error('~~~~~~~~~~~~~~~~~~~~~~');
        console.error(' ');
        gutil.beep();
    });
    active_server.on('exit', function(code, signal) {
        console.error(' ');
        console.error('~~~~~~~~~~~~~~~~~~~~~~~~~~~~~~~');
        console.error('~~~       SERVER EXIT       ~~~ (rc=' + code + ')');
        console.error('~~~  (respawn in 1 second)  ~~~');
        console.error('~~~~~~~~~~~~~~~~~~~~~~~~~~~~~~~');
        console.error(' ');
        active_server = null;
        setTimeout(serve, 1);
    });
    gulp_notify('noobaa serving...').end('stam');
}

gulp.task('install', ['bower', 'assets', 'css', 'ng', 'lint', 'client', 'agent']);
gulp.task('serve', [], serve);
gulp.task('install_and_serve', ['install'], serve);
gulp.task('install_css_and_serve', ['css'], serve);
gulp.task('install_client_and_serve', ['client'], serve);

gulp.task('start_dev', ['install_and_serve'], function() {
    gulp.watch([
        'src/css/**/*'
    ], ['install_css_and_serve']);
    gulp.watch([
        'src/api/**/*',
        'src/rpc/**/*',
        'src/util/**/*',
        'src/client/**/*',
        'src/ngview/**/*',
    ], ['install_client_and_serve']);
    gulp.watch([
        'src/agent/**/*',
        'src/s3/**/*',
        'src/server/**/*',
        'src/views/**/*',
    ], ['serve']);
});

gulp.task('start_prod', function() {
    var server_module = '.' + path.sep + PATHS.server_main;
    console.log('~~~ START PROD ~~~', server_module);
    require(server_module);
});

if (process.env.DEV_MODE === 'true') {
    gulp.task('start', ['start_dev']);
} else {
    gulp.task('start', ['start_prod']);
}

gulp.task('default', ['start']);<|MERGE_RESOLUTION|>--- conflicted
+++ resolved
@@ -494,19 +494,15 @@
     }
 
     return Q.fcall(function() {
-            gutil.log('build_atom_agent_win:'+JSON.stringify(build_params));
+            gutil.log('build_atom_agent_win:' + JSON.stringify(build_params));
             return promise_utils.promised_spawn('src/deploy/build_atom_agent_win.sh',
                 build_params, process.cwd());
         })
         .then(function() {
             gutil.log('done src/deploy/build_atom_agent_win.sh');
         })
-<<<<<<< HEAD
         .then(function() {
-=======
-        .then(function(){
             gutil.log('before downloading linux setup');
->>>>>>> 97e95f4f
             return promise_utils.promised_exec('curl -u tamireran:0436dd1acfaf9cd247b3dd22a37f561f -L http://146.148.16.59:8080/job/LinuxBuild/lastBuild/artifact/build/linux/noobaa-setup >build/public/noobaa-setup',
                 build_params, process.cwd());
         })
