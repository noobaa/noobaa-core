--- conflicted
+++ resolved
@@ -63,11 +63,8 @@
 
         this.agent_conf_sem = params.agent_conf_sem || new Semaphore(1);
 
-<<<<<<< HEAD
-=======
         this.connect_attempts = 0;
 
->>>>>>> c41ccece
         assert(params.node_name, 'missing param: node_name');
         this.node_name = params.node_name;
         this.token = params.token;
@@ -294,14 +291,6 @@
     _do_heartbeat() {
         if (!this.is_started) return;
 
-<<<<<<< HEAD
-        if (this.connect_attempts > MASTER_MAX_CONNECT_ATTEMPTS) {
-            dbg.error('too many failure to connect, switching servers');
-            return this._handle_server_change();
-        }
-
-=======
->>>>>>> c41ccece
         let hb_info = {
             version: pkg.version
         };
@@ -323,11 +312,7 @@
             })
             .then(() => this.client.node.heartbeat(hb_info, {
                 return_rpc_req: true
-<<<<<<< HEAD
-            })
-=======
             }))
->>>>>>> c41ccece
             .timeout(MASTER_RESPONSE_TIMEOUT)
             .then(req => {
                 this.connect_attempts = 0;
@@ -374,11 +359,7 @@
                 return P.delay(3000)
                     .then(() => {
                         this.connect_attempts += 1;
-<<<<<<< HEAD
-                        this._do_heartbeat();
-=======
                         return this._do_heartbeat();
->>>>>>> c41ccece
                     });
 
             });
@@ -484,10 +465,7 @@
         // otherwise it's good
     }
     _update_agent_conf(params) {
-<<<<<<< HEAD
-=======
         dbg.log0('waiting to update agent_conf.json. params =', params);
->>>>>>> c41ccece
         // serialize agent_conf updates with Sempahore(1)
         return this.agent_conf_sem.surround(() => {
             dbg.log0('updating agent_conf.json with params:', params);
