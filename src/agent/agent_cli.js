--- conflicted
+++ resolved
@@ -18,8 +18,7 @@
 var api = require('../api');
 var Agent = require('./agent');
 var config = require('../../config.js');
-var DebugModule = require('noobaa-util/debug_module');
-
+var DebugModule = require('noobaa-util/debug_module')(__filename);
 
 Q.longStackSupport = true;
 
@@ -40,23 +39,19 @@
         root_path: './agent_storage/',
         address: params.prod ? config.web_address_heroku : config.web_address,
         port: params.prod ? 5050 : 0,
-<<<<<<< HEAD
         email: 'yossi@ness.com',
         password: 'yossi',
         system: 'ness',
-=======
-        email: config.email,
-        password: config.password,
-        system: config.system,
->>>>>>> 3636bfb9
         tier: 'nodes',
         bucket: 'files'
     });
     self.client = new api.Client();
     self.client.options.set_address(self.params.address);
     self.agents = {};
-    self._mod = new DebugModule(__filename);
-    self.modules = self._mod.get_module_structure();
+
+
+    //self._mod = new DebugModule(__filename);
+    //self.modules = self._mod.get_module_structure();
 }
 
 
@@ -82,21 +77,21 @@
             self.params.system = agent_conf.system;
             self.params.tier = agent_conf.tier;
             self.params.bucket = agent_conf.bucket;
-            console.log('agent_conf',agent_conf);
+            DebugModule.log0('agent_conf', agent_conf);
             return;
         }, function(err) {
-            console.log('cannot find configuration file. Using defaults.');
+            DebugModule.log0('cannot find configuration file. Using defaults.');
         })
         .then(function() {
             if (self.params.setup) {
-                console.log('Setup');
+                DebugModule.log0('Setup');
                 var account_params = _.pick(self.params, 'email', 'password');
                 account_params.name = account_params.email;
                 return self.client.account.create_account(account_params)
                     .then(function() {
-                        console.log('COMPLETED: setup', self.params);
+                        DebugModule.log0('COMPLETED: setup', self.params);
                     }, function(err) {
-                        console.log('ERROR: setup', self.params, err.stack);
+                        DebugModule.log0('ERROR: setup', self.params, err.stack);
                     })
                     .then(function() {
                         process.exit();
@@ -106,9 +101,9 @@
 
             return self.load()
                 .then(function() {
-                    console.log('COMPLETED: load');
+                    DebugModule.log0('COMPLETED: load');
                 }, function(err) {
-                    console.log('ERROR: load', self.params, err.stack);
+                    DebugModule.log0('ERROR: load', self.params, err.stack);
 
                 });
         });
@@ -116,15 +111,15 @@
 
 try {
     setInterval(function() {
-        console.log(
+        DebugModule.log0(
             'memory ' + JSON.stringify(process.memoryUsage()));
     }, 30000);
 } catch (ex) {
-    console.error("prob xxxxxxx");
+    DebugModule.log0("prob xxxxxxx");
 }
 
 AgentCLI.prototype.init.helper = function() {
-    console.log("Init client");
+    DebugModule.log0("Init client");
 };
 
 /**
@@ -141,9 +136,33 @@
             return Q.nfcall(mkdirp, self.params.root_path);
         })
         .then(function() {
-            if (os.type().indexOf('Windows')>0){
-                require('fswin').setAttributesSync(self.params.root_path, { IS_HIDDEN: true });
-                console.log('Windows - hide');
+            DebugModule.log0('os:', os.type());
+            if (typeof process !== 'undefined' &&
+                process.versions &&
+                process.versions['atom-shell']) {
+                try {
+                    require('fswin').setAttributesSync(self.params.root_path, {
+                        IS_HIDDEN: true
+                    });
+                    DebugModule.log0('Windows - hide1');
+
+                } catch (err) {
+                    DebugModule.log0('Windows - hide failed ', err);
+
+                }
+            }
+            if (os.type().indexOf('Windows') > 0) {
+                try {
+                    require('fswin').setAttributesSync(self.params.root_path, {
+                        IS_HIDDEN: true
+                    });
+                    DebugModule.log0('Windows - hide');
+
+                } catch (err) {
+                    DebugModule.log0('Windows - hide2 failed ', err);
+
+                }
+
             }
             return Q.nfcall(fs.readdir, self.params.root_path);
         })
@@ -153,19 +172,19 @@
             }));
         })
         .then(function(res) {
-            console.log('loaded', res.length, 'agents. show details with: list()');
+            DebugModule.log0('loaded', res.length, 'agents. show details with: list()');
             if (self.params.prod && !res.length) {
                 return self.create();
             }
         })
         .then(null, function(err) {
-            console.error('load failed ' + err.stack);
+            DebugModule.log0('load failed ' + err.stack);
             throw err;
         });
 };
 
 AgentCLI.prototype.load.helper = function() {
-    console.log("create token, start nodes ");
+    DebugModule.log0("create token, start nodes ");
 };
 
 /**
@@ -181,7 +200,7 @@
     var node_name = os.hostname() + '-' + Date.now();
     var node_path = path.join(self.params.root_path, node_name);
     var token_path = path.join(node_path, 'token');
-    console.log('create new node');
+    DebugModule.log0('create new node');
     return file_must_not_exist(token_path)
         .then(function() {
             return Q.nfcall(mkdirp, node_path);
@@ -200,28 +219,26 @@
         })
         .then(function(res) {
             if (res) {
-                console.log('eee:',res);
+                DebugModule.log0('eee:', res);
                 self.create_node_token = res.token;
-            }
-            else
-            {
-                console.log('has token',self.create_node_token);
+            } else {
+                DebugModule.log0('has token', self.create_node_token);
             }
             return Q.nfcall(fs.writeFile, token_path, self.create_node_token);
         })
         .then(function() {
             return self.start(node_name);
         }).then(function(res) {
-            console.log('created', node_name);
+            DebugModule.log0('created', node_name);
             return res;
         }, function(err) {
-            console.error('create failed', node_name, err, err.stack);
+            DebugModule.log0('create failed', node_name, err, err.stack);
             throw err;
         });
 };
 
 AgentCLI.prototype.create.helper = function() {
-    console.log("Create a new agent and start it");
+    DebugModule.log0("Create a new agent and start it");
 };
 
 /**
@@ -242,7 +259,7 @@
 };
 
 AgentCLI.prototype.create_some.helper = function() {
-    console.log("Create n agents:   create_some <n>");
+    DebugModule.log0("Create n agents:   create_some <n>");
 };
 
 /**
@@ -263,22 +280,22 @@
             prefered_port: self.params.port,
             storage_path: path.join(self.params.root_path, node_name)
         });
-        console.log('agent inited', node_name);
+        DebugModule.log0('agent inited', node_name);
     }
 
     return Q.fcall(function() {
         return agent.start();
     }).then(function(res) {
-        console.log('agent started', node_name);
+        DebugModule.log0('agent started', node_name);
         return res;
     }, function(err) {
-        console.error('FAILED TO START AGENT', node_name, err);
+        DebugModule.log0('FAILED TO START AGENT', node_name, err);
         throw err;
     });
 };
 
 AgentCLI.prototype.start.helper = function() {
-    console.log("Start a specific agent, if agent doesn't exist, will create it:   start <agent>");
+    DebugModule.log0("Start a specific agent, if agent doesn't exist, will create it:   start <agent>");
 };
 
 /**
@@ -293,16 +310,16 @@
 
     var agent = self.agents[node_name];
     if (!agent) {
-        console.log('agent not found', node_name);
+        DebugModule.log0('agent not found', node_name);
         return;
     }
 
     agent.stop();
-    console.log('agent stopped', node_name);
+    DebugModule.log0('agent stopped', node_name);
 };
 
 AgentCLI.prototype.stop.helper = function() {
-    console.log("Stop a specific agent:   stop <agent>");
+    DebugModule.log0("Stop a specific agent:   stop <agent>");
 };
 
 /**
@@ -317,14 +334,14 @@
 
     var i = 1;
     _.each(self.agents, function(agent, node_name) {
-        console.log('#' + i, agent.is_started ? '<ok>' : '<STOPPED>',
+        DebugModule.log0('#' + i, agent.is_started ? '<ok>' : '<STOPPED>',
             'node', node_name, 'port', agent.http_port);
         i++;
     });
 };
 
 AgentCLI.prototype.list.helper = function() {
-    console.log("List all agents status");
+    DebugModule.log0("List all agents status");
 };
 
 /**
@@ -337,12 +354,12 @@
 AgentCLI.prototype.set_log = function(mod, level) {
     var self = this;
     self._mod.set_level(level, mod);
-    console.log("Log for " + mod + " with level of " + level + " was set");
+    DebugModule.log0("Log for " + mod + " with level of " + level + " was set");
 
 };
 
 AgentCLI.prototype.set_log.helper = function() {
-    console.log('Setting log levels for module:   set_log <"module"> <level>');
+    DebugModule.log0('Setting log levels for module:   set_log <"module"> <level>');
 };
 /**
  *
@@ -363,9 +380,9 @@
 
     // if helper is string or something else we just print it
     if (helper) {
-        console.log(helper);
+        DebugModule.log0(helper);
     } else {
-        console.log('help not found for function', func_name);
+        DebugModule.log0('help not found for function', func_name);
     }
 };
 
@@ -412,7 +429,7 @@
         populate_general_help(help.general);
         repl_srv.context.help = help;
     }, function(err) {
-        console.error(err);
+        DebugModule.log0(err);
     });
 }
 
@@ -424,15 +441,15 @@
 process.stdin.resume(); //so the program will not close instantly
 
 function exitHandler() {
-    console.log('exiting');
+    DebugModule.log0('exiting');
     process.exit();
 }
 
 process.on('exit', function(code) {
-    console.log('About to exit with code:', code);
+    DebugModule.log0('About to exit with code:', code);
 });
 
 process.on('uncaughtException', function(err) {
-    console.log('Caught exception: ' + err + ' ; ' + err.stack);
+    DebugModule.log0('Caught exception: ' + err + ' ; ' + err.stack);
     //exitHandler();
 });