'use strict';

/**
 *
 * CLUSTER SERVER API
 *
 * Cluster & HA
 *
 */
module.exports = {

    id: 'cluster_server_api',

    methods: {
        add_member_to_cluster: {
            doc: 'Add new member to the cluster',
            method: 'POST',
            params: {
                type: 'object',
                required: ['address', 'secret', 'role', 'shard'],
                properties: {
                    address: {
                        type: 'string',
                    },
                    secret: {
                        type: 'string'
                    },
                    role: {
                        $ref: '#/definitions/cluster_member_role'
                    },
                    shard: {
                        type: 'string'
                    },
                    location: {
                        type: 'string'
                    }
                },
            },
            auth: {
                system: 'admin'
            }
        },

        update_server_location: {
            doc: 'Add new member to the cluster',
            method: 'POST',
            params: {
                type: 'object',
                required: ['secret', 'location'],
                properties: {
                    secret: {
                        type: 'string',
                    },
                    location: {
                        type: 'string'
                    }
                },
            },
            auth: {
                system: 'admin',
            }
        },

        update_time_config: {
            method: 'POST',
            params: {
                $ref: 'cluster_internal_api#/definitions/time_config'
            },
            auth: {
                system: 'admin',
            }
        },

        update_dns_servers: {
            method: 'POST',
            params: {
                $ref: 'cluster_internal_api#/definitions/dns_servers_config'
            },
            auth: {
                system: 'admin',
            }
        },

<<<<<<< HEAD
        set_debug_level: {
            method: 'POST',
            params: {
                type: 'object',
                required: ['level'],
                properties: {
                    target_secret: {
                        type: 'string',
                    },
                    level: {
                        type: 'integer',
                    }
                },
            },
            auth: {
                system: 'admin',
            }
        },

        diagnose_system: {
            method: 'POST',
            params: {
                type: 'object',
=======
        read_server_time: {
            method: 'POST',
            params: {
                type: 'object',
                required: ['target_secret'],
>>>>>>> 385c47d1
                properties: {
                    target_secret: {
                        type: 'string',
                    }
                },
            },
            reply: {
<<<<<<< HEAD
                type: 'string',
=======
                format: 'idate',
>>>>>>> 385c47d1
            },
            auth: {
                system: 'admin',
            }
<<<<<<< HEAD
        }
=======
        },
>>>>>>> 385c47d1
    },

    definitions: {
        cluster_member_role: {
            enum: ['SHARD', 'REPLICA'],
            type: 'string',
        },
    },
};<|MERGE_RESOLUTION|>--- conflicted
+++ resolved
@@ -81,7 +81,6 @@
             }
         },
 
-<<<<<<< HEAD
         set_debug_level: {
             method: 'POST',
             params: {
@@ -105,13 +104,6 @@
             method: 'POST',
             params: {
                 type: 'object',
-=======
-        read_server_time: {
-            method: 'POST',
-            params: {
-                type: 'object',
-                required: ['target_secret'],
->>>>>>> 385c47d1
                 properties: {
                     target_secret: {
                         type: 'string',
@@ -119,20 +111,31 @@
                 },
             },
             reply: {
-<<<<<<< HEAD
                 type: 'string',
-=======
-                format: 'idate',
->>>>>>> 385c47d1
             },
             auth: {
                 system: 'admin',
             }
-<<<<<<< HEAD
+        },
+
+        read_server_time: {
+            method: 'POST',
+            params: {
+                type: 'object',
+                required: ['target_secret'],
+                properties: {
+                    target_secret: {
+                        type: 'string',
+                    }
+                },
+            },
+            reply: {
+                format: 'idate',
+            },
+            auth: {
+                system: 'admin',
+            }
         }
-=======
-        },
->>>>>>> 385c47d1
     },
 
     definitions: {
