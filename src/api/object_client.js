--- conflicted
+++ resolved
@@ -20,14 +20,6 @@
 var LRUCache = require('../util/lru_cache');
 var devnull = require('dev-null');
 var dbg = require('../util/dbg')(__filename);
-<<<<<<< HEAD
-var subtle_crypto = global && global.crypto && global.crypto.subtle;
-if (subtle_crypto) {
-    var evp_bytes_to_key = require('browserify-aes/EVP_BytesToKey');
-}
-var buf_utils = require('../util/buffer_utils');
-=======
->>>>>>> fec22564
 
 module.exports = ObjectClient;
 
@@ -54,10 +46,10 @@
     self.MAP_RANGE_ALIGN_NBITS = 24; // log2( 16 MB )
     self.MAP_RANGE_ALIGN = 1 << self.MAP_RANGE_ALIGN_NBITS; // 16 MB
 
-    self.READ_CONCURRENCY = 32;
-    self.WRITE_CONCURRENCY = 16;
-
-    self.READ_RANGE_CONCURRENCY = 8;
+    self.READ_CONCURRENCY = 1;
+    self.WRITE_CONCURRENCY = 1;
+
+    self.READ_RANGE_CONCURRENCY = 1;
 
     self.HTTP_PART_ALIGN_NBITS = self.OBJECT_RANGE_ALIGN_NBITS + 6; // log2( 32 MB )
     self.HTTP_PART_ALIGN = 1 << self.HTTP_PART_ALIGN_NBITS; // 32 MB
@@ -383,6 +375,7 @@
         var agent = new agent_api.Client();
         agent.options.set_address(block_address.host);
         agent.options.set_timeout(30000);
+        agent.options.set_peer(block_address.peer);
 
         dbg.log1('write_block', size_utils.human_offset(offset),
             size_utils.human_size(buffer.length), block_address.id,
@@ -760,6 +753,7 @@
                     console.error('READ FAILED BLOCK', err);
                 }
                 var offset = part.start + (fragment * block_size);
+
                 return self._blocks_cache.get({
                     block_address: block.address,
                     block_size: block_size,
@@ -789,13 +783,8 @@
     return Q.all(_.times(part.kfrag, read_the_next_fragment))
         .then(function() {
             var encrypted_buffer = decode_chunk(part, buffer_per_fragment);
-<<<<<<< HEAD
-            dbg.log2('decrypt_chunk '+ encrypted_buffer.length+' ; ' +require('util').inspect(part));
-            return decrypt_chunk(encrypted_buffer, part.crypt);
-=======
             dbg.log2('decrypt_chunk', encrypted_buffer.length, part);
             return chunk_crypto.decrypt_chunk(encrypted_buffer, part.crypt);
->>>>>>> fec22564
         }).then(function(chunk) {
             part.buffer = chunk.slice(
                 part.chunk_offset,
@@ -849,6 +838,7 @@
         var agent = new agent_api.Client();
         agent.options.set_address(block_address.host);
         agent.options.set_timeout(30000);
+        agent.options.set_peer(block_address.peer);
 
         dbg.log1('read_block', size_utils.human_offset(offset),
             size_utils.human_size(block_size), block_address.id,
@@ -1075,152 +1065,4 @@
         }
     }
     return Buffer.concat(buffers, part.chunk_size);
-<<<<<<< HEAD
-}
-
-
-/**
- *
- * encrypt_chunk
- *
- */
-function encrypt_chunk(plain_buffer, crypt_info) {
-
-    return Q.fcall(function() {
-        return digest_hash_base64(crypt_info.hash_type, plain_buffer);
-
-    }).then(function(hash_val) {
-
-        // convergent encryption - use data hash as cipher key
-        crypt_info.cipher_val = hash_val;
-        crypt_info.hash_val = hash_val;
-
-        // WebCrypto optimization
-        // the improvement is drastic in supported browsers
-        // over pure js code from crypto-browserify
-        if (subtle_crypto && crypt_info.cipher_type === 'aes256') {
-            var keys = evp_bytes_to_key(crypt_info.cipher_val, 256, 16);
-            return subtle_crypto.importKey('raw', keys.key, {
-                    name: "AES-CBC",
-                    length: 256
-                }, false, ['encrypt'])
-                .then(function(key) {
-                    return subtle_crypto.encrypt({
-                        name: "AES-CBC",
-                        length: 256,
-                        iv: keys.iv,
-                    }, key, plain_buffer.toArrayBuffer());
-                })
-                .then(function(encrypted_array) {
-                    var encrypted_buffer = new Buffer(new Uint8Array(encrypted_array));
-                    return encrypted_buffer;
-                });
-        }
-
-        // use node.js crypto cipher api
-        var cipher = crypto.createCipher(crypt_info.cipher_type, crypt_info.cipher_val);
-        var encrypted_buffer = cipher.update(plain_buffer);
-        var cipher_final = cipher.final();
-        if (cipher_final && cipher_final.length) {
-            encrypted_buffer = Buffer.concat([encrypted_buffer, cipher_final]);
-        }
-        return encrypted_buffer;
-    });
-}
-
-
-/**
- *
- * decrypt_chunk
- *
- */
-function decrypt_chunk(encrypted_buffer, crypt_info) {
-    var plain_buffer;
-
-    return Q.fcall(function() {
-
-        // WebCrypto optimization
-        // the improvement is drastic in supported browsers
-        // over pure js code from crypto-browserify
-        if (subtle_crypto && crypt_info.cipher_type === 'aes256') {
-
-            var keys = evp_bytes_to_key(crypt_info.cipher_val, 256, 16);
-
-            var keyToUse;
-            if (keys.key instanceof ArrayBuffer) {
-                keyToUse = keys.key;
-            } else {
-                keyToUse = buf_utils.toArrayBuffer(keys.key);
-            }
-
-            return subtle_crypto.importKey('raw', keyToUse, {
-                    name: "AES-CBC",
-                    length: 256
-                }, false, ['decrypt'])
-                .then(function(key) {
-
-                    var encBuf = buf_utils.toArrayBuffer(encrypted_buffer);
-
-                    var iv;
-                    if (buf_utils.isAbv(keys.iv)) {
-                        iv = keys.iv;
-                    } else {
-                        iv = buf_utils.toArrayBufferView(keys.iv);
-                    }
-
-                    return subtle_crypto.decrypt({
-                        name: "AES-CBC",
-                        length: 256,
-                        iv: iv
-                    }, key, encBuf);
-                })
-                .then(function(plain_array) {
-                    plain_buffer = new Buffer(new Uint8Array(plain_array));
-                });
-        }
-
-        // use node.js crypto decipher api
-        var decipher = crypto.createDecipher(
-            crypt_info.cipher_type, crypt_info.cipher_val);
-        plain_buffer = decipher.update(encrypted_buffer);
-        var decipher_final = decipher.final();
-        if (decipher_final && decipher_final.length) {
-            plain_buffer = Buffer.concat([plain_buffer, decipher_final]);
-        }
-
-    }).then(function() {
-        return digest_hash_base64(crypt_info.hash_type, plain_buffer);
-
-    }).then(function(hash_val) {
-        if (hash_val !== crypt_info.hash_val) {
-            console.error('HASH CHECKSUM FAILED', hash_val, crypt_info);
-            throw new Error('hash checksum failed');
-        }
-        return plain_buffer;
-    });
-}
-
-
-function digest_hash_base64(hash_type, buffer) {
-
-    var plnBuf = buf_utils.toArrayBuffer(buffer);
-
-    // WebCrypto optimization
-    if (subtle_crypto && hash_type === 'sha256') {
-        return subtle_crypto.digest({
-                name: 'SHA-256'
-            }, plnBuf)
-            .then(function(hash_digest) {
-                var hash_val = new Buffer(new Uint8Array(hash_digest)).toString('base64');
-                return hash_val;
-            });
-    }
-
-    // use node.js crypto hash api
-    var hasher = crypto.createHash(hash_type);
-    hasher.update(buffer);
-    var hash_val = hasher.digest('base64');
-    return hash_val;
-=======
->>>>>>> fec22564
 }