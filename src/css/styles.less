/******************************************************************************
    IMPORTS
 ******************************************************************************/
@import (less)"../../node_modules/bootstrap/less/bootstrap.less";
@import (less)"../../bower_components/bootstrap-material-design/less/_colors.less";
@import (less)"../../bower_components/bootstrap-material-design/less/material-wfont.less";
@import (less)"../../bower_components/bootstrap-material-design/less/ripples.less";
@import (less)"../../bower_components/bootstrap-sidebar/dist/css/sidebar.css";
@import (less)"../../bower_components/datetimepicker/jquery.datetimepicker.css";
// @import (less)"../../node_modules/selectize/dist/less/selectize.bootstrap3.less";
// importing less as css to be able to extend it's classes, because it uses
// interpolated selectors for it's prefix definition ('fa-') and less can't extend that
// see http://stackoverflow.com/questions/20394032/less-using-font-awesome-in-before
// @import (less)"../../node_modules/font-awesome/less/font-awesome.less";
@import (less)"../../node_modules/font-awesome/css/font-awesome.css";
@import (less)"../../bower_components/alertify.js/themes/alertify.core.css";
/* @import (less)"../../bower_components/alertify.js/themes/alertify.default.css"; */
@import (inline)"../../node_modules/video.js/dist/video-js/video-js.css";
@import (less)"../../bower_components/ladda/dist/ladda-themeless.min.css";
@import (less)"../../node_modules/animate.css/animate.min.css";
@import (less)"../../vendor/animations.css";
///////////////
// variables //
///////////////
@primary: #ed2190;
// magenta
// @primary: @blue-grey-500;
@darkbg-text: white;
@text-color: @darkbg-text;
@body-bg: darken(@blue-grey-50, 72%);
@navbar-default-bg: darken(@blue-grey-50, 75%);
@gray-light: hsl(0, 0%, 67%);
@border-color: hsla(0,0%,100%,0.1);
@modal-backdrop-opacity: 0.6;
@grid-float-breakpoint: 0;
@grid-gutter-width: 60px;
@brand-primary: @primary;
@brand-success: @success;
@brand-danger: @danger;
@brand-warning: @warning;
@brand-info: @info;
/* @font-family-sans-serif: "Helvetica Neue", Helvetica, Arial, sans-serif; */
/* @font-family-sans-serif: "Roboto", "Helvetica Neue", Helvetica, Arial, sans-serif; */
@font-size-base: 15px;
@font-size-small: 13px;
/* @headings-font-weight: 900; */
/* *:not(input) {
    text-transform: uppercase !important;
    font-weight: 500;
} */
////////////////
// components //
////////////////
body {
    background-color: @body-bg;
    &:active,
    &:hover,
    &:focus {
        background-color: @body-bg;
    }
    /* padding-top: 70px; */
    /* @media (max-width: @screen-lg) {
        padding-top: 60px;
    } */
}
table {
    font-size: 1em;
    th {
        font-weight: normal;
    }
}
.well,
.jumbotron {
    background-color: hsla(0,0%,0%,0.05) !important;
    color: @darkbg-text !important;
}
.sidebar-content {
    @media (min-width: @screen-sm) {
        margin-left: 120px;
    }
}
.map-area {
    min-height: 400px;
    margin-top: 10px;
    overflow: hidden;
}
.sidebar.sidebar-left {
    width: 120px;
}
.sidebar.sidebar-right {
    width: 700px;
    overflow-y: scroll !important;
    padding: 0 20px;
}
.sidebar.sidebar-left,
.sidebar.sidebar-right {
    top: 0;
    overflow: initial;
    background-color: @navbar-default-bg;
    @sidebar-color: lighten(desaturate(@navbar-default-bg, 5%), 57%);
    /* @sidebar-color: hsla(0, 0%, 100%, 0.75); */
    /* @sidebar-color: @navbar-color; */
    /* @sidebar-color: hsl(0, 0%, 75%); */
    color: @sidebar-color;
    .btn.btn-block {
        color: @sidebar-color;
        text-transform: initial;
        padding: 15px 20px;
        margin: 0;
        width: auto;
        text-align: left;
        text-decoration: none;
    }
    .fa,
    .mdi-action-account-circle {
        color: darken(saturate(@navbar-default-bg, 5%), 8%);
        /* color: hsla(0, 0%, 100%, 0.20); */
        /* color: hsla(0, 0%, 0%, 0.35); */
        &.pull-left,
        &.pull-right {
            margin-top: 4px;
        }
        &.pull-left {
            margin-right: 5px;
            margin-left: 5px;
        }
    }
    hr {
        margin: 0;
        border-top: 1px solid hsla(0, 0%, 100%, 0.1);
    }
    .nav-pills {
        >li {
            margin: 0;
            padding: 0;
        }
        >li >p {
            padding: 30px 0 5px;
            margin: 0;
        }
        >li >a {
            color: @sidebar-color;
<<<<<<< HEAD
            padding: 15px;
=======
            padding: 10px;
>>>>>>> 4d3e4fde
            margin: 0;
            border-radius: 0;
            >.fa.fa-3x {
                .transition-normal;
                margin: 5px;
            }
<<<<<<< HEAD
=======
        }
        >li >a:active,
        >li >a:focus {
            background-color: initial;
>>>>>>> 4d3e4fde
        }
        >li:hover >a,
        >li.open >a {
            background-color: hsla(0, 0%, 100%, 0.07);
        }
        >li.active >a {
<<<<<<< HEAD
            background-color: hsla(0, 0%, 100%, 0.13);
=======
            background-color: hsla(0, 0%, 100%, 0.17);
>>>>>>> 4d3e4fde
            >.fa.fa-3x {
                color: @primary;
            }
        }
    }
}
.nav-pills:not(.nav-stacked) {
    >li {
        display: inline-block;
        float: none;
    }
}
.page-header {
    .clearfix;
    margin: 0 -(@grid-gutter-width/6);
    padding: 0 (@grid-gutter-width/6);
    margin-bottom: 30px;
    border: none;
    // border-top: 1px solid @border-color;
    .breadcrumb {
        margin: 15px 0 0;
        padding: 5px 0;
        // background-color: hsla(0,0%,0%,0.05);
        // margin: 7px 0;
        // padding-left: 5px;
        background-color: transparent;
        li {
            max-width: 150px;
            text-overflow: ellipsis;
            overflow: hidden;
            white-space: nowrap;
        }
    }
    h1 {
        /* margin-top: 15px; */
        /* margin-bottom: 5px; */
        /*
        small {
            white-space: nowrap;
            font-size: @font-size-small;
            font-weight: normal;
            line-height: (@headings-line-height * @font-size-h1);
            .pull-right;
        }
        */
    }
    .page-properties {
        /* background-color: lighten(@navbar-default-bg, 77%); */
        /* background-color: lighten(@navbar-default-bg, 10%); */
        /* margin: 0 -(@grid-gutter-width/2); */
        /* padding: 0 (@grid-gutter-width/2); */
        .table-properties {
            margin-bottom: 10px;
            /* margin: 0; */
            th {
                color: hsla(0,0%,0%,0.35);
                font-style: italic;
            }
            td {
                color: hsla(0,0%,0%,0.50);
                font-style: italic;
            }
        }
    }
    .nav-tabs {
        margin: 0 -(@grid-gutter-width/2);
        padding: 0 (@grid-gutter-width/2);
        text-align: center;
        /* border-radius: 3px; */
        /*
        @media (min-width: @screen-sm) {
            padding-left: 25%;
            li:first-child {
                margin-left: 15px;
            }
        }
        */
    }
}
.nav-tabs {
    .noselect;
    border: none;
    background-color: transparent;
    color: @primary;
    &:not(.nav-stacked) {
        >li {
            display: inline-block;
            float: none;
        }
    }
    >li >a,
    >li:hover >a {
        border-radius: 0 !important;
        color: @primary !important;
        font-weight: 300 !important;
    }
    >li.active >a {
        color: @primary !important;
        font-weight: 700 !important;
        border-bottom: 2px solid @primary !important;
    }
}
.heading-col {
    padding-top: 15px;
    line-height: 1.5em;
}
.content-col {
    padding-top: 15px;
}
.table-properties {
    .table-no-borders;
    &,
    table& {
        font-size: @font-size-small;
        tr {
            >th,
            >td {
                white-space: nowrap;
                width: 1px;
            }
            >th {
                text-align: right;
                font-weight: normal;
            }
            >td {
                text-align: left;
                color: darken(@gray-light, 5%);
                font-weight: bold;
            }
            >td:last-child,
            >td:first-child {
                width: auto;
            }
        }
        @media (max-width: @screen-sm) {
            display: block;
            tr {
                display: block;
                >th,
                >tr {
                    width: 50% !important;
                    display: block;
                    float: left;
                }
                >td:last-child,
                >td:first-child {
                    display: none;
                }
            }
        }
    }
}
.table-no-borders {
    &,
    table& {
        tr >td,
        tr >th {
            border-top: none;
            border-bottom: none;
        }
    }
}
.table-minimal-borders {
    &,
    table& {
        .table-no-borders;
        tr:first-child >th,
        tr:first-child >td {
            border-top: 1px solid #ddd;
        }
        tr:last-child >th,
        tr:last-child >td {
            border-bottom: 1px solid #ddd;
        }
    }
}
.table-center {
    &,
    table& {
        tr >th,
        tr >td {
            text-align: center;
        }
    }
}
.table-btn {
    padding: 0;
    > .btn {
        margin: 0;
    }
    > .btn-sm {
        margin: 3px 0;
    }
    &.text-left > .btn {
        padding-left: 10px;
        padding-right: 10px;
        text-align: left;
    }
}
.text-center-xs {
    @media (max-width: @screen-sm) {
        text-align: center;
    }
}
.text-center-sm {
    @media (max-width: @screen-md) {
        text-align: center;
    }
}
.text-center-md {
    @media (max-width: @screen-lg) {
        text-align: center;
    }
}
table.table td.table-btn {
    .table-btn;
}
.btn.btn-flat {
    &:hover {
        background-color: hsla(0, 0%, 0%, 0.07);
    }
}
.inverse {
    /* elements which are left un-inverted */
    .modal,
    .panel-default,
    .card {
        &,
        .form-control {
            background-color: initial;
            color: initial;
        }
    }
    .btn-default {
        color: @darkbg-text;
        &:hover {
            background-color: hsla(0, 0%, 100%, 0.2);
        }
    }
}
.navbar.navbar-default {
    background-color: @navbar-default-bg;
    .navbar-nav > li.active > a {
        &,
        &:hover {
            /* color: @text-color; */
            font-weight: 400;
            background-color: hsla(0, 0%, 0%, 0.15);
        }
    }
}
.navbar {
    .navbar-nav .open .dropdown-menu > li > a {
        /* keep dropdown menus as real dropdowns even when shrinking */
        color: initial !important;
    }
    .navbar-icon::before {
        content: "O";
        visibility: hidden;
        width: 0;
        margin-right: -15px;
    }
    .navbar-text {
        @media (max-width: @screen-lg) {
            margin-top: 14.5px;
            margin-bottom: 14.5px;
        }
    }
}
hr {
    border-color: @border-color;
}
.text-green {
    /* color: #76ff00; */
    color: @brand-success;
}
.text-white {
    color: white;
}
.text-black {
    color: black;
}
table th {
    .text-muted;
}
.progress {
    /* background-color: darken(@gray-lighter, 3%); */
}
*:focus {
    color: initial;
}
.noselect {
    -webkit-touch-callout: none;
    -webkit-user-select: none;
    -khtml-user-select: none;
    -moz-user-select: none;
    -ms-user-select: none;
    user-select: none;
}
.capitalize {
    text-transform: capitalize;
}
.uppercase {
    text-transform: uppercase;
}
.form-control-wrapper {

}
.form-control > select {
    display: block;
    text-overflow: ellipsis;
    width: 100%;
    border: none;
    box-shadow: none;
    background-color: transparent;
    outline: none;
}
/*
.dropdown-menu {
    overflow: hidden;
    &> li {
        padding-top: 0;
        padding-bottom: 0;
        & > a {
            padding-top: 15px;
            padding-bottom: 15px;
        }
    }
}
*/
.close {
    outline: none;
}
.modal-header .closer {
    font-size: 1.4em;
    line-height: 0.9em;
}
.modal-footer {
    .text-center;
}
.modal-backdrop.in {
    display: block;
}
/* not working with new bootstrap because the backdrop is now inside the modal
.modal {
    &:not(.in) {
        .alertify-hidden;
    }
    &.in {
        .alertify-show;
    }
}
*/
/**/
/////////////
// console //
/////////////
.status-icon-base {
    .fa;
    .fa-lg;
    .fa-fw;
}
.srvmode-none {
    &.block-online-true {
        &.block-building-false {
            .status-icon-base;
            &:extend(.fa-check all);
            .text-success;
        }
        &.block-building-true {
            .status-icon-base;
            &:extend(.fa-wrench all);
            .text-muted;
        }
    }
    &.block-online-false {
        .status-icon-base;
        &:extend(.fa-moon-o all);
        .text-warning;
    }
}
.srvmode-disabled {
    .status-icon-base;
    &:extend(.fa-ban all);
    .text-danger;
}
.srvmode-decommissioning {
    .status-icon-base;
    &:extend(.fa-flag all);
    .text-info;
}
.srvmode-decommissioned {
    .status-icon-base;
    &:extend(.fa-flag-checkered all);
    .text-muted;
}
.health-healthy {
    // .status-icon-base;
    // &:extend(.fa-check all);
    .text-success;
}
.health-unavailable {
    // .status-icon-base;
    // &:extend(.fa-moon-o all);
    .text-danger;
}
.health-repairing {
    // .status-icon-base;
    // &:extend(.fa-wrench all);
    .text-info;
}
/////////////
// layouts //
/////////////
.hflow {
    overflow: hidden;
}
.aflow {
    overflow: auto;
}
.relpos {
    position: relative;
}
.abspos {
    position: absolute;
}
.absfill {
    position: absolute;
    top: 0;
    bottom: 0;
    left: 0;
    right: 0;
}
.abscenter {
    /* use negative margin-top and margin-left to adjust */
    position: absolute;
    top: 50%;
    bottom: auto;
    left: 50%;
    right: auto;
}
table.grid {
    width: auto;
    &>tr>td,
    &>tr>th,
    &>tbody>tr>td,
    &>tbody>tr>th,
    &>thead>tr>td,
    &>thead>tr>th {
        vertical-align: middle;
        text-align: center;
    }
}
/**/
/////////////////
// transitions //
/////////////////
.hover-border {
    .transition-fast;
    &:hover,
    &:active {
        /* border-color: white; */
        /* box-shadow: 0 0 7px 0 black; */
    }
}
.transition-time(@time) {
    transition: all @time;
    -o-transition: all @time;
    -moz-transition: all @time;
    -webkit-transition: all @time;
}
.transition-fast {
    .transition-time(0.5s);
}
.transition-normal {
    .transition-time(1s);
}
.transition-slow {
    .transition-time(1.5s);
}
/**/
////////////////////////////
// ladda progress buttons //
////////////////////////////
.ladda-button[data-loading] {
    &,
    &.disabled,
    &:hover {
        &:before {
            content: "";
            z-index: -1;
            position: absolute;
            left: 0;
            right: 0;
            top: 0;
            bottom: 0;
            background-color: hsla(0,0%,0%,0.3);
        }
    }
}
.ladda-button .ladda-progress {
    background-color: hsla(0,0%,0%,0.8);
}
.ladda-button[data-style=zoom-out] > .ladda-spinner,
.ladda-button[data-style=zoom-out][data-loading] > .ladda-spinner {
    margin: 0 !important;
    transform: none;
    -o-transform: none;
    -moz-transform: none;
    -webkit-transform: none;
}
/**/
/////////////
// angular //
/////////////
// use pointer cursor for clickable elements
*[ng-click],
*[nb-click-ladda],
*[role=button],
*[data-toggle],
.dropdown-toggle {
    cursor: pointer;
}
/* Allow angular.js to be loaded in body, hiding cloaked elements until
 * templates compile.  The !important is important given that there may be
 * other selectors that are more specific or come later and might alter display.
 */
[ng\:cloak],
[ng-cloak],
.ng-cloak {
    display: none !important;
}
/**/
//////////////
// alertify //
//////////////
// style alertify from bootstrap theme
.alertify {
    border-radius: @border-radius-base;
    border-width: 1px;
    border-color: @modal-content-border-color;
    background-color: @modal-content-bg;
    color: @text-color;
    font-family: @font-family-sans-serif;
}
.alertify-cover:not(.alertify-cover-hidden) {
    .modal-backdrop;
    .in;
    display: block;
    z-index: 1060;
}
.alertify-button.alertify-button-ok {
    &,
    &:not(.btn-flat) {
        .btn;
        .btn-primary;
    }
}
.alertify-button.alertify-button-cancel {
    &,
    &:not(.btn-flat) {
        .btn;
        .btn-default;
    }
}
.alertify-text-wrapper {
    .form-control-wrapper;
}
.alertify-text {
    .form-control;
    .input-lg;
}
.alertify-log {
    padding: 10px;
    font-family: @font-family-sans-serif;
    text-shadow: none;
    color: @text-color;
    background-color: @brand-info;
    border: 1px solid @border-color;
    border-radius: @border-radius-base;
    &.alertify-log-success {
        color: @text-color;
        background-color: @brand-success;
    }
    &.alertify-log-error {
        color: @text-color;
        background-color: @brand-danger;
    }
}<|MERGE_RESOLUTION|>--- conflicted
+++ resolved
@@ -140,35 +140,24 @@
         }
         >li >a {
             color: @sidebar-color;
-<<<<<<< HEAD
-            padding: 15px;
-=======
             padding: 10px;
->>>>>>> 4d3e4fde
             margin: 0;
             border-radius: 0;
             >.fa.fa-3x {
                 .transition-normal;
                 margin: 5px;
             }
-<<<<<<< HEAD
-=======
         }
         >li >a:active,
         >li >a:focus {
             background-color: initial;
->>>>>>> 4d3e4fde
         }
         >li:hover >a,
         >li.open >a {
             background-color: hsla(0, 0%, 100%, 0.07);
         }
         >li.active >a {
-<<<<<<< HEAD
-            background-color: hsla(0, 0%, 100%, 0.13);
-=======
             background-color: hsla(0, 0%, 100%, 0.17);
->>>>>>> 4d3e4fde
             >.fa.fa-3x {
                 color: @primary;
             }
@@ -183,8 +172,8 @@
 }
 .page-header {
     .clearfix;
-    margin: 0 -(@grid-gutter-width/6);
-    padding: 0 (@grid-gutter-width/6);
+    margin: 0 -(@grid-gutter-width/2);
+    padding: 0 (@grid-gutter-width/2);
     margin-bottom: 30px;
     border: none;
     // border-top: 1px solid @border-color;
