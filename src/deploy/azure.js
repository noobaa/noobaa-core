/*
 * Copyright (c) Microsoft Corporation. All rights reserved.
 * Licensed under the MIT License. See License.txt in the project root for
 * license information.
 */
'use strict';

var util = require('util');
var P = require('../util/promise');
var AzureFunctions = require('./azureFunctions');
var promise_utils = require('../util/promise_utils');
var crypto = require('crypto');
var argv = require('minimist')(process.argv);
var net = require('net');
var _ = require('lodash');


// Environment Setup
require('../util/dotenv').load();
_validateEnvironmentVariables();
var clientId = process.env.CLIENT_ID;
var domain = process.env.DOMAIN;
var secret = process.env.APPLICATION_SECRET;
var subscriptionId = process.env.AZURE_SUBSCRIPTION_ID;

//Sample Config
var location = argv.location || 'eastus';
var resourceGroupName = argv.resource || 'capacity';

var storageAccountName = argv.storage || 'capacitystorage';
var timestamp = (Math.floor(Date.now() / 1000));

var vnetName = argv.vnet || 'capacity-vnet';
var serverName;
var agentConf;

var machineCount = 4;

var os = {
    // Ubuntu 14 config - default
    publisher: 'Canonical',
    offer: 'UbuntuServer',
    sku: '14.04.3-LTS',
    osType: 'Linux'
};
if (argv.os === 'ubuntu16') {
    // Ubuntu 16 config
    os.publisher = 'Canonical';
    os.offer = 'UbuntuServer';
    os.sku = '16.04.0-LTS';
    os.osType = 'Linux';
} else if (argv.os === 'centos6') {
    // Centos 6.8 config
    os.publisher = 'OpenLogic';
    os.offer = 'CentOS';
    os.sku = '6.8';
    os.osType = 'Linux';
<<<<<<< HEAD
=======
} else if (argv.os === 'centos7') {
    // Centos 6.8 config
    os.publisher = 'OpenLogic';
    os.offer = 'CentOS';
    os.sku = '7.2';
    os.osType = 'Linux';
} else if (argv.os === 'redhat6') {
    // RHEL 6.8 config
    os.publisher = 'RedHat';
    os.offer = 'RHEL';
    os.sku = '6.8';
    os.version = 'latest';
} else if (argv.os === 'redhat7') {
    // RHEL 7.2 config
    os.publisher = 'RedHat';
    os.offer = 'RHEL';
    os.sku = '7.2';
    os.version = 'latest';
>>>>>>> 90baa663
} else if (argv.os === 'win2012R2') {
    // Windows 2012R2 config
    os.publisher = 'MicrosoftWindowsServer';
    os.offer = 'WindowsServer';
    os.sku = '2012-R2-Datacenter';
    os.osType = 'Windows';
} else if (argv.os === 'win2008R2') {
    // Windows 2008R2 config
    os.publisher = 'MicrosoftWindowsServer';
    os.offer = 'WindowsServer';
    os.sku = '2008-R2-SP1';
    os.osType = 'Windows';
} else if (argv.os === 'win2016') {
    // Windows 2016 config
    os.publisher = 'MicrosoftWindowsServer';
    os.offer = 'WindowsServer';
    os.sku = '2016-Datacenter';
    os.osType = 'Windows';
}
var azf;

///////////////////////////////////////
//Entrypoint for the vm-sample script//
///////////////////////////////////////
if (argv.help) {
    print_usage();
} else {
    vmOperations();
}

function args_builder(count) {
    var vmNames = [];
    for (let i = 0; i < count; i++) {
        var vmName;
        if (net.isIP(serverName)) {
            var octets = serverName.split(".");
            vmName = octets[2] + '-' + octets[3];
        } else {
            vmName = serverName.substring(0, 7);
        }
        var shasum = crypto.createHash('sha1');
        shasum.update(timestamp.toString() + i);
        var dateSha = shasum.digest('hex');
        var postfix = dateSha.substring(dateSha.length - 7);
        if (os.osType === 'Windows') {
            vmName += 'W' + postfix;
            console.log('the Windows machine name is: ', vmName);
        } else {
            vmName += 'Linux' + postfix;
            console.log('the Linux machine name is: ', vmName);
        }
        vmNames.push(vmName);
    }
    return vmNames;
}

function vmOperations(operationCallback) {
    ///////////////////////////////////////////////////////////////////////////////////
    //Task1: Create VM. This is a fairly complex task. Hence we have a wrapper method//
    //named createVM() that encapsulates the steps to create a VM. Other tasks are   //
    //fairly simple in comparison. Hence we don't have a wrapper method for them.    //
    ///////////////////////////////////////////////////////////////////////////////////
    if (_.isUndefined(argv.agent_conf)) {

        console.error('\n\n******************************************');
        console.error('Please provide --agent_conf (base64, copy from UI)');
        console.error('******************************************\n\n');
        throw new Error('MISSING --agent_conf');
    } else {
        agentConf = argv.agent_conf;
    }
    if (_.isUndefined(argv.app)) {

        console.error('\n\n******************************************');
        console.error('Please provide --app (used to be heroku app name.');
        console.error('currently just tag for reference - use the metadata server address)');
        console.error('******************************************\n\n');
        throw new Error('MISSING --app');
    } else {
        serverName = argv.app;
    }
    if (_.isUndefined(argv.scale)) {

        console.error('\n\n******************************************');
        console.error('Please provide --scale (choose the number of agents you want to add)');
        console.error('******************************************\n\n');
        throw new Error('MISSING --scale');
    } else {
        machineCount = argv.scale;
    }
    var prefix;
    if (net.isIP(serverName)) {
        var octets = serverName.split(".");
        prefix = octets[2] + '-' + octets[3];
    } else {
        prefix = serverName.substring(0, 7);
    }
    azf = new AzureFunctions(clientId, domain, secret, subscriptionId, resourceGroupName, location);
    return azf.authenticate()
        .then(() => azf.countOnMachines(prefix))
        .then(count => {
            var machines = [];
            console.log('Machines with this prefix which are online', count);
            if (count < machineCount) {
                machines = args_builder(machineCount - count);
                console.log('adding ', (machineCount - count), 'machines');
                return P.map(machines, machine => azf.createAgent(machine, storageAccountName, vnetName, os, serverName, agentConf));
            }
            console.log('removing ', (count - machineCount), 'machines');
            var todelete = count - machineCount;
            var deleted = 0;
            return promise_utils.pwhile(
                function() {
                    return (deleted < todelete);
                },
                function() {
                    return azf.getRandomMachine(prefix, 'VM running')
                        .then(machine => {
                            console.log('deleting machine', machine);
                            return azf.deleteVirtualMachine(machine);
                        })
                        .then(() => deleted++);
                });
        })
        .catch(err => {
            console.log('got error', err);
        });
}

function _validateEnvironmentVariables() {
    var envs = [];
    if (!process.env.CLIENT_ID) envs.push('CLIENT_ID');
    if (!process.env.DOMAIN) envs.push('DOMAIN');
    if (!process.env.APPLICATION_SECRET) envs.push('APPLICATION_SECRET');
    if (envs.length > 0) {
        throw new Error(util.format('please set/export the following environment variables: %s', envs.toString()));
    }
}

function print_usage() {
    console.log(`
Usage:
  --help                      show this usage
  --app <noobaa-ip>           the IP of noobaa server to add agents to
  --scale <agents-number>     the number of agents to add
  --agent_conf <agent_conf>   the base64 configuration from the server
  --location <location>       the azure location you want to use (default is eastus)
  --resource <resource-group> the azure resource group to use (default is capacity)
  --storage <storage-account> the azure storage account to use (default is capacitystorage)
  --vnet <vnet>               the azure virtual network to use (default is capacity-vnet)
  --os <name>                 the desired os for the agent (default is linux - ubuntu14)
                              ubuntu16/ubuntu14/centos6/win2012R2/win2008R2/win2016
`);
}<|MERGE_RESOLUTION|>--- conflicted
+++ resolved
@@ -55,8 +55,6 @@
     os.offer = 'CentOS';
     os.sku = '6.8';
     os.osType = 'Linux';
-<<<<<<< HEAD
-=======
 } else if (argv.os === 'centos7') {
     // Centos 6.8 config
     os.publisher = 'OpenLogic';
@@ -75,7 +73,6 @@
     os.offer = 'RHEL';
     os.sku = '7.2';
     os.version = 'latest';
->>>>>>> 90baa663
 } else if (argv.os === 'win2012R2') {
     // Windows 2012R2 config
     os.publisher = 'MicrosoftWindowsServer';
