<div ng-controller="BucketViewCtrl" style="padding-bottom: 100px">

    <div class="page-header page-bucket">

        <h1 class="uppercase">
            {{bucket.name}} &nbsp;
            <small><i class="fa fa-question-circle fa-fw text-muted" rel="tooltip" title="This is a bucket which is a container for storing files that can be configured with policies for tiering, quota, retention, etc." data-placement="right" data-container="body"></i>
            </small>
        </h1>

        <ol class="breadcrumb capitalize">
            <li>
                <a href="/console/">System</a>
            </li>
            <li>
                <a href="/console/data/">Data</a>
            </li>
            <li class="active">{{bucket.name}}</li>
        </ol>

<<<<<<< HEAD
        <div class="clearfix"></div>

        <h1 class="uppercase">
            {{bucket.name}} &nbsp;
            <small><i class="fa fa-question-circle fa-fw text-muted" rel="tooltip" title="This is a bucket which is a container for storing files that can be configured with policies for tiering, quota, retention, etc." data-placement="bottom" data-container="body"></i>
            </small>
        </h1>

=======
        <!--
>>>>>>> 4d3e4fde
        <div class="page-properties">
            <table class="table table-properties">
                <tr>
                    <th>Status</th>
                    <td>Healthy <i class="fa fa-check fa-lg"></i>
                    </td>
                    <th>Files</th>
                    <td>{{bucket.num_objects}}</td>
                    <th>Storage</th>
                    <td>{{human_size(bucket.storage.used)}}
                        of {{human_size(bucket.storage.alloc)}}
                    </td>
                    <td></td>
                </tr>
            </table>
        </div>
        -->

        <!--
        <ul class="nav nav-tabs">
            <li ng-class="{active:bucket_router.route=='files'}">
                <a ng-click="bucket_router.set('files')">Files List</a>
            </li>
            <li ng-class="{active:bucket_router.route=='transfers'}">
                <a ng-click="bucket_router.set('transfers')">Transfers</a>
            </li> -->
            <!-- <li ng-class="{active: bucket_router.route=='settings'}">
                <a ng-click="bucket_router.set('settings')">Settings</a>
            </li> -->
            <!-- <li ng-class="{active: bucket_router.route=='tiering'}">
                <a ng-click="bucket_router.set('tiering')">Tiering</a>
            </li> -->
            <!-- <li ng-class="{active: bucket_router.route=='stats'}">
                <a ng-click="bucket_router.set('stats')">Statistics</a>
            </li> -->
            <!-- <li ng-class="{active: bucket_router.route=='link'}">
                <a ng-click="bucket_router.set('link')">Link</a>
            </li>
        </ul>
        -->

    </div>

    <div nb-hash-router-view="bucket_router"></div>


    <div class="text-right" style="position: fixed; bottom: 15px; right: 15px; z-index: 10">

        <button class="btn btn-material-purple btn-fab mdi-file-file-upload pull-right" ng-click="upload()" rel="tooltip" title="Upload file to bucket..." data-placement="top"></button>

        <div class="dropdown dropup pull-right" ng-repeat="tx in nbFiles.transfers" style="margin-right: 15px">
            <button class="btn {{tx.error && 'btn-danger' || 'btn-primary'}} btn-fab dropdown-toggle" data-toggle="dropdown">
                <span ng-hide="tx.done">
                    <span style="font-size: 14px; line-height: 36px">{{tx.progress.toFixed(0)}}%</span>
                </span>
                <i ng-show="tx.done" class="fa fa-check" style="font-size: 14px; line-height: 36px"></i>
            </button>
            <ul class="dropdown-menu pull-right well" style="Xpadding: 15px; width: auto; background-color: hsl(0,0%,20%); text-align: center">
                <li style="white-space: nowrap">{{tx.name}}</li>
                <li>
                    <div class="progress" Xstyle="margin: 7px 0 0 0">
                        <div class="progress-bar" role="progressbar" aria-valuenow="{{tx.progress}}" aria-valuemin="0" aria-valuemax="100" style="width: {{tx.progress}}%; Xbackground-color: black">
                        </div>
                    </div>
                </li>
                <li>{{human_size(tx.size)}} {{tx.content_type}}</li>
                <li>{{tx.error}}</li>
                <li ng-if="tx.done || tx.error">
                    <button class="btn btn-primary btn-flat" ng-click="nbFiles.clear_transfer(tx)">
                        Dismiss
                    </button>
                </li>
            </ul>
        </div>
    </div>

</div><|MERGE_RESOLUTION|>--- conflicted
+++ resolved
@@ -18,18 +18,7 @@
             <li class="active">{{bucket.name}}</li>
         </ol>
 
-<<<<<<< HEAD
-        <div class="clearfix"></div>
-
-        <h1 class="uppercase">
-            {{bucket.name}} &nbsp;
-            <small><i class="fa fa-question-circle fa-fw text-muted" rel="tooltip" title="This is a bucket which is a container for storing files that can be configured with policies for tiering, quota, retention, etc." data-placement="bottom" data-container="body"></i>
-            </small>
-        </h1>
-
-=======
         <!--
->>>>>>> 4d3e4fde
         <div class="page-properties">
             <table class="table table-properties">
                 <tr>
