<div ng-controller="FileViewCtrl" style="padding-bottom: 100px">

    <div class="page-header page-file">

        <h1 class="hflow" style="word-break: break-all; text-overflow: ellipsis">
            {{file.name}}
        </h1>

        <ol class="breadcrumb">
            <li>
                <a href="/console/">System</a>
            </li>
            <li>
                <a href="/console/data/">Data</a>
            </li>
            <li class="capitalize">
                <a ng-href="/console/bucket/{{bucket.name}}">{{bucket.name}}</a>
            </li>
            <li class="active capitalize">This File</li>
        </ol>

<<<<<<< HEAD
        <div class="clearfix"></div>

        <h1 class="hflow" style="word-break: break-all; text-overflow: ellipsis">
            {{file.name}}
        </h1>

=======
        <!--
>>>>>>> 4d3e4fde
        <div class="page-properties">
            <table class="table table-properties">
                <tr>
                    <th>Status</th>
                    <td>
                        <span ng-if="_.isNumber(file.upload_size)" class="text-info">
                            uploading {{human_percent(file.upload_size/file.size)}}%
                        </span>
                        <span ng-if="!_.isNumber(file.upload_size)">
                            Healthy <i class="fa fa-check fa-lg"></i>
                        </span>
                    </td>
                    <th>Bucket</th>
                    <td>{{bucket.name}}</td>
                    <th>Content Type</th>
                    <td>{{file.content_type}}</td>
                    <th>Size</th>
                    <td>{{human_size(file.size)}}</td>
                    <th>Created</th>
                    <td ng-attr-title="{{file.create_time.format('LLL')}}">
                        {{file.create_time.fromNow()}}
                    </td>
                    <td></td>
                </tr>
            </table>
        </div>
        -->

        <!--
        <ul class="nav nav-tabs">
            <li ng-class="{active:file_router.route=='parts'}">
                <a ng-click="file_router.set('parts')">Parts List</a>
            </li>
            <li ng-class="{active: file_router.route=='settings'}">
                <a ng-click="file_router.set('settings')">Settings</a>
            </li> -->
            <!-- <li ng-class="{active: file_router.route=='properties'}">
                <a ng-click="file_router.set('properties')">Properties</a>
            </li> -->
            <!-- <li ng-class="{active: file_router.route=='stats'}">
                <a ng-click="file_router.set('stats')">Statistics</a>
            </li> -->
            <!-- <li ng-class="{active: file_router.route=='link'}">
                <a ng-click="file_router.set('link')">Link</a>
            </li>
        </ul>
        -->

    </div>

    <div nb-hash-router-view="file_router"></div>

    <div class="text-right" style="position: fixed; bottom: 15px; right: 15px; z-index: 10">

        <button class="btn btn-primary btn-material-teal btn-fab mdi-av-play-arrow pull-right" ng-click="play()" rel="tooltip" title="Open file content for streaming / preview..." data-placement="top"></button>

        <div class="pull-right" style="margin-right: 15px">

            <div ng-if="!dl">
                <button ng-if="!dl" class="btn btn-warning btn-fab mdi-file-file-download" ng-click="download()" rel="tooltip" title="Click to start downloading..." data-placement="top"></button>
            </div>

            <div ng-if="dl && !dl.done" class="Xdropdown dropup">
                <button class="btn {{dl.error && 'btn-danger' || 'btn-primary'}} btn-fab dropdown-toggle" data-toggle="dropdown">
                    <span style="font-size: 14px; line-height: 36px">{{dl.progress.toFixed(0)}}%</span>
                    </span>
                </button>
                <ul class="dropdown-menu pull-right well" style="Xpadding: 15px; width: auto">
                    <li style="white-space: nowrap">{{dl.name}}</li>
                    <li>
                        <div class="progress" style="margin: 7px 0 0 0">
                            <div class="progress-bar" role="progressbar" aria-valuenow="{{dl.progress}}" aria-valuemin="0" aria-valuemax="100" style="width: {{dl.progress}}%; Xbackground-color: black">
                            </div>
                        </div>
                    </li>
                    <li>{{human_size(dl.size)}} {{dl.content_type}}</li>
                    <li>{{tx.error}}</li>
                </ul>
            </div>

            <div ng-if="dl && dl.done">
                <a class="btn btn-success btn-fab mdi-content-save animated bounce" ng-href="{{dl.url}}" ng-attr-download="{{file.name}}" rel="tooltip" title="Click to save the downloaded file..." data-placement="top"></a>
            </div>

        </div>

    </div>

</div><|MERGE_RESOLUTION|>--- conflicted
+++ resolved
@@ -19,16 +19,7 @@
             <li class="active capitalize">This File</li>
         </ol>
 
-<<<<<<< HEAD
-        <div class="clearfix"></div>
-
-        <h1 class="hflow" style="word-break: break-all; text-overflow: ellipsis">
-            {{file.name}}
-        </h1>
-
-=======
         <!--
->>>>>>> 4d3e4fde
         <div class="page-properties">
             <table class="table table-properties">
                 <tr>
