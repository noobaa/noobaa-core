/* Copyright (C) 2016 NooBaa */
'use strict';

const _ = require('lodash');
const uuid = require('node-uuid');
const xml2js = require('xml2js');
const moment = require('moment');

const P = require('../util/promise');
const dbg = require('../util/debug_module')(__filename);
const ObjectIO = require('../api/object_io');
const s3_errors = require('./s3_errors');
const http_utils = require('../util/http_utils');

dbg.set_level(5);

const S3_USAGE_INFO_DEFAULTS = {
    prepare_request: 0,
    list_buckets: 0,
    head_bucket: 0,
    get_bucket: 0,
    get_bucket_versions: 0,
    get_bucket_uploads: 0,
    put_bucket: 0,
    delete_bucket: 0,
    post_bucket_delete: 0,
    get_bucket_acl: 0,
    put_bucket_acl: 0,
    get_bucket_location: 0,
    head_object: 0,
    get_object: 0,
    put_object: 0,
    copy_object: 0,
    delete_object: 0,
    get_object_acl: 0,
    put_object_acl: 0,
    post_object_uploads: 0,
    post_object_uploadId: 0,
    delete_object_uploadId: 0,
    get_object_uploadId: 0,
    put_object_uploadId: 0,
};

const STORAGE_CLASS_STANDARD = 'STANDARD';
const DEFAULT_S3_USER = Object.freeze({
    ID: '123',
    DisplayName: 'NooBaa'
});

class S3Controller {

    constructor(rpc) {
        this.usage_report = {
            s3_usage_info: _.cloneDeep(S3_USAGE_INFO_DEFAULTS),
            s3_errors_info: {
                total_errors: 0
            },
            last_updated: new Date(),
        };
        this.rpc = rpc;
        this.object_io = new ObjectIO();
        let signal_client = this.rpc.new_client();
        let n2n_agent = this.rpc.register_n2n_agent(signal_client.node.n2n_signal);
        n2n_agent.set_any_rpc_address();
    }

    prepare_request(req) {
        this.usage_report.s3_usage_info.prepare_request += 1;
        req.rpc_client = this.rpc.new_client();
        req.rpc_client.options.auth_token = req.auth_token;
        return this._update_usage_report(req);
    }

    register_s3_error(req, s3_error) {
        // We check access_key in order to be sure that we've passed authenticate_s3_request
        // Access_key was chosen because it is the identifier and required
        // All errors that are prior to authenticate_s3_request won't be registered
        // This is because we need to create an auth_token in order to register the errors
        // The only way to create the token is using the s3 authentication path
        // TODO TODO TODO (Pink Panther Theme)
        // *** NOTICE IMPORTANT ***
        // Authentication failure attemps might not be included in the report
        // Because the access_key we won't be able to create a token and update the MD Server
        if (!s3_error ||
            !_.isObject(s3_error) ||
            !req.auth_token ||
            !req.auth_token.access_key) {
            dbg.log0('Could not register error:', s3_error,
                'Request Headers:', req.headers,
                'Request Method:', req.method,
                'Request Url:', req.originalUrl);
            return;
        }
        this.usage_report.s3_errors_info.total_errors += 1;
        this.usage_report.s3_errors_info[s3_error.code] = (this.usage_report.s3_errors_info[s3_error.code] || 0) + 1;
        req.rpc_client = this.rpc.new_client();
        req.rpc_client.options.auth_token = req.auth_token;
        return this._update_usage_report(req);
    }


    ///////////////////////////////
    // OPERATIONS ON THE SERVICE //
    ///////////////////////////////


    /**
     * http://docs.aws.amazon.com/AmazonS3/latest/API/RESTServiceGET.html
     */
    list_buckets(req) {
        this.usage_report.s3_usage_info.list_buckets += 1;
        return req.rpc_client.bucket.list_buckets()
            .then(reply => {
                let date = to_s3_date(new Date());
                return {
                    ListAllMyBucketsResult: {
                        Owner: DEFAULT_S3_USER,
                        Buckets: _.map(reply.buckets, bucket => ({
                            Bucket: {
                                Name: bucket.name,
                                CreationDate: date
                            }
                        }))
                    }
                };
            });
    }


    ///////////////////////////
    // OPERATIONS ON BUCKETS //
    ///////////////////////////


    /**
     * http://docs.aws.amazon.com/AmazonS3/latest/API/RESTBucketHEAD.html
     */
    head_bucket(req) {
        this.usage_report.s3_usage_info.head_bucket += 1;
        return req.rpc_client.bucket.read_bucket({
                name: req.params.bucket
            })
            .then(bucket_info => {
                // only called to check for existance
                // no headers or reply needed
            });
    }


    /**
     * http://docs.aws.amazon.com/AmazonS3/latest/API/RESTBucketGET.html
     * (aka list objects)
     */
    get_bucket(req) {
        this.usage_report.s3_usage_info.get_bucket += 1;
        if (req.query['list-type'] === '2') {
            throw s3_errors.NotImplemented;
        }
        // TODO GGG MUST implement Marker & MaxKeys & IsTruncated
        let params = {
            bucket: req.params.bucket,
            upload_mode: false,
        };
        if ('prefix' in req.query) {
            params.prefix = req.query.prefix;
        }
        if ('delimiter' in req.query) {
            params.delimiter = req.query.delimiter;
        }
        if ('marker' in req.query) {
            params.key_marker = req.query.marker;
        }

        let max_keys_received = Number(req.query['max-keys']);
        if (!_.isInteger(max_keys_received) || max_keys_received < 0) {
            throw s3_errors.InvalidArgument;
        }
        params.limit = Math.min(max_keys_received, 1000);

        return req.rpc_client.object.list_objects_s3(params)
<<<<<<< HEAD
            .then(reply => {
                return {
                    ListBucketResult: [{
                            'Name': req.params.bucket,
                            'Prefix': req.query.prefix,
                            'Delimiter': req.query.delimiter,
                            'MaxKeys': max_keys_received,
                            'Marker': req.query.marker,
                            'IsTruncated': reply.is_truncated,
                            'NextMarker': reply.next_marker,
                            'Encoding-Type': req.query['encoding-type'],
                        },
                        _.map(reply.objects, obj => ({
                            Contents: {
                                Key: obj.key,
                                LastModified: to_s3_date(obj.info.create_time),
                                ETag: obj.info.etag,
                                Size: obj.info.size,
                                Owner: DEFAULT_S3_USER,
                                StorageClass: STORAGE_CLASS_STANDARD,
                            }
                        })),
                        _.map(reply.common_prefixes, prefix => ({
                            CommonPrefixes: {
                                Prefix: prefix || ''
                            }
                        }))
                    ]
                };
            });
=======
            .then(reply => ({
                ListBucketResult: [{
                        'Name': req.params.bucket,
                        'Prefix': req.query.prefix,
                        'Delimiter': req.query.delimiter,
                        'MaxKeys': req.query['max-keys'],
                        'Marker': req.query.marker,
                        'IsTruncated': reply.is_truncated,
                        'NextMarker': reply.next_marker,
                        'Encoding-Type': req.query['encoding-type'],
                    },
                    _.map(reply.objects, obj => ({
                        Contents: {
                            Key: obj.key,
                            LastModified: to_s3_date(obj.info.create_time),
                            ETag: obj.info.etag,
                            Size: obj.info.size,
                            Owner: DEFAULT_S3_USER,
                            StorageClass: STORAGE_CLASS_STANDARD,
                        }
                    })),
                    _.map(reply.common_prefixes, prefix => ({
                        CommonPrefixes: {
                            Prefix: prefix || ''
                        }
                    }))
                ]
            }));
>>>>>>> 3a06ea14
    }


    /**
     * http://docs.aws.amazon.com/AmazonS3/latest/API/RESTBucketGETVersion.html
     * (aka list object versions)
     */
    get_bucket_versions(req) {
        this.usage_report.s3_usage_info.get_bucket_versions += 1;
        // TODO GGG MUST implement KeyMarker & VersionIdMarker & MaxKeys & IsTruncated
        let params = {
            bucket: req.params.bucket,
            upload_mode: false,
        };
        if ('prefix' in req.query) {
            params.prefix = req.query.prefix;
        }
        if ('delimiter' in req.query) {
            params.delimiter = req.query.delimiter;
        }
        if ('key-marker' in req.query) {
            params.key_marker = req.query['key-marker'];
        }

        let max_keys_received = Number(req.query['max-keys']);
        if (!_.isInteger(max_keys_received) || max_keys_received < 0) {
            throw s3_errors.InvalidArgument;
        }
        params.limit = Math.min(max_keys_received, 1000);

        return req.rpc_client.object.list_objects_s3(params)
<<<<<<< HEAD
            .then(reply => {
                return {
                    ListVersionsResult: [{
                            'Name': req.params.bucket,
                            'Prefix': req.query.prefix,
                            'Delimiter': req.query.delimiter,
                            'MaxKeys': max_keys_received,
                            'KeyMarker': req.query['key-marker'],
                            'VersionIdMarker': req.query['version-id-marker'],
                            'IsTruncated': reply.is_truncated,
                            'NextKeyMarker': reply.next_marker,
                            // 'NextVersionIdMarker': ...
                            'Encoding-Type': req.query['encoding-type'],
                        },
                        _.map(reply.objects, obj => ({
                            Version: {
                                Key: obj.key,
                                VersionId: '',
                                IsLatest: true,
                                LastModified: to_s3_date(obj.info.create_time),
                                ETag: obj.info.etag,
                                Size: obj.info.size,
                                Owner: DEFAULT_S3_USER,
                                StorageClass: STORAGE_CLASS_STANDARD,
                            }
                        })),
                        _.map(reply.common_prefixes, prefix => ({
                            CommonPrefixes: {
                                Prefix: prefix || ''
                            }
                        }))
                    ]
                };
            });
=======
            .then(reply => ({
                ListVersionsResult: [{
                        'Name': req.params.bucket,
                        'Prefix': req.query.prefix,
                        'Delimiter': req.query.delimiter,
                        'MaxKeys': req.query['max-keys'],
                        'KeyMarker': req.query['key-marker'],
                        'VersionIdMarker': req.query['version-id-marker'],
                        'IsTruncated': reply.is_truncated,
                        'NextKeyMarker': reply.next_marker,
                        // 'NextVersionIdMarker': ...
                        'Encoding-Type': req.query['encoding-type'],
                    },
                    _.map(reply.objects, obj => ({
                        Version: {
                            Key: obj.key,
                            VersionId: '',
                            IsLatest: true,
                            LastModified: to_s3_date(obj.info.create_time),
                            ETag: obj.info.etag,
                            Size: obj.info.size,
                            Owner: DEFAULT_S3_USER,
                            StorageClass: STORAGE_CLASS_STANDARD,
                        }
                    })),
                    _.map(reply.common_prefixes, prefix => ({
                        CommonPrefixes: {
                            Prefix: prefix || ''
                        }
                    }))
                ]
            }));
>>>>>>> 3a06ea14
    }


    /**
     * http://docs.aws.amazon.com/AmazonS3/latest/API/mpUploadListMPUpload.html
     */
    get_bucket_uploads(req) {
        this.usage_report.s3_usage_info.get_bucket_uploads += 1;
        // TODO GGG MUST implement Marker & MaxKeys & IsTruncated
        let params = {
            bucket: req.params.bucket,
            upload_mode: true,
        };
        if ('prefix' in req.query) {
            params.prefix = req.query.prefix;
        }
        if ('delimiter' in req.query) {
            params.delimiter = req.query.delimiter;
        }
        if ('key-marker' in req.query) {
            params.key_marker = req.query['key-marker'];
        }

        let max_keys_received = Number(req.query['max-uploads']);
        if (!_.isInteger(max_keys_received) || max_keys_received < 0) {
            throw s3_errors.InvalidArgument;
        }
        params.limit = Math.min(max_keys_received, 1000);

        return req.rpc_client.object.list_objects_s3(params)
<<<<<<< HEAD
            .then(reply => {
                return {
                    ListMultipartUploadsResult: [{
                            'Bucket': req.params.bucket,
                            'Prefix': req.query.prefix,
                            'Delimiter': req.query.delimiter,
                            'MaxUploads': max_keys_received,
                            'KeyMarker': req.query['key-marker'],
                            'UploadIdMarker': req.query['upload-id-marker'],
                            'IsTruncated': reply.is_truncated,
                            'NextKeyMarker': reply.next_marker,
                            'Encoding-Type': req.query['encoding-type'],
                        },
                        _.map(reply.objects, obj => ({
                            Upload: {
                                Key: obj.key,
                                UploadId: obj.info.version_id,
                                Initiated: to_s3_date(obj.info.upload_started),
                                Initiator: DEFAULT_S3_USER,
                                Owner: DEFAULT_S3_USER,
                                StorageClass: STORAGE_CLASS_STANDARD,
                            }
                        })),
                        _.map(reply.common_prefixes, prefix => ({
                            CommonPrefixes: {
                                Prefix: prefix || ''
                            }
                        }))
                    ]
                };
            });
=======
            .then(reply => ({
                ListMultipartUploadsResult: [{
                        'Bucket': req.params.bucket,
                        'Prefix': req.query.prefix,
                        'Delimiter': req.query.delimiter,
                        'MaxUploads': req.query['max-uploads'],
                        'KeyMarker': req.query['key-marker'],
                        'UploadIdMarker': req.query['upload-id-marker'],
                        'IsTruncated': reply.is_truncated,
                        'NextKeyMarker': reply.next_marker,
                        'Encoding-Type': req.query['encoding-type'],
                    },
                    _.map(reply.objects, obj => ({
                        Upload: {
                            Key: obj.key,
                            UploadId: obj.info.version_id,
                            Initiated: to_s3_date(obj.info.upload_started),
                            Initiator: DEFAULT_S3_USER,
                            Owner: DEFAULT_S3_USER,
                            StorageClass: STORAGE_CLASS_STANDARD,
                        }
                    })),
                    _.map(reply.common_prefixes, prefix => ({
                        CommonPrefixes: {
                            Prefix: prefix || ''
                        }
                    }))
                ]
            }));
>>>>>>> 3a06ea14
    }


    /**
     * http://docs.aws.amazon.com/AmazonS3/latest/API/RESTBucketPUT.html
     * (aka create bucket)
     */
    put_bucket(req, res) {
        this.usage_report.s3_usage_info.put_bucket += 1;
        return req.rpc_client.bucket.create_bucket({
                name: req.params.bucket
            })
            .then(() => {
                res.setHeader('Location', '/' + req.params.bucket);
            })
            .return();
    }

    /**
     * http://docs.aws.amazon.com/AmazonS3/latest/API/RESTBucketDELETElifecycle.html
     */
    delete_bucket_lifecycle(req, res) {
        return req.rpc_client.bucket.delete_bucket_lifecycle({
            name: req.params.bucket
        }).return();
    }

    /**
     * http://docs.aws.amazon.com/AmazonS3/latest/API/RESTBucketDELETE.html
     */
    delete_bucket(req, res) {
        this.usage_report.s3_usage_info.delete_bucket += 1;
        return req.rpc_client.bucket.delete_bucket({
            name: req.params.bucket
        }).return();
    }


    /**
     * http://docs.aws.amazon.com/AmazonS3/latest/API/multiobjectdeleteapi.html
     * (aka delete objects)
     */
    post_bucket_delete(req) {
        this.usage_report.s3_usage_info.post_bucket_delete += 1;
        let keys;
        return P.fromCallback(callback => xml2js.parseString(req.body, callback))
            .then(data => {
                keys = _.map(data.Delete.Object, obj => obj.Key[0]);
                dbg.log3('post_bucket_delete: keys', keys);
            })
            .then(() => req.rpc_client.object.delete_multiple_objects({
                bucket: req.params.bucket,
                keys: keys
            }))
            .then(reply => ({
                DeleteResult: [
                    _.map(keys, key => ({
                        Deleted: {
                            Key: key,
                        }
                    }))
                ]
            }));
    }


    /**
     * http://docs.aws.amazon.com/AmazonS3/latest/API/RESTBucketGETacl.html
     * (aka get bucket permissions)
     */
    get_bucket_acl(req) {
        this.usage_report.s3_usage_info.get_bucket_acl += 1;
        return req.rpc_client.bucket.read_bucket({
                name: req.params.bucket
            })
            .then(bucket_info => ({
                AccessControlPolicy: {
                    Owner: DEFAULT_S3_USER,
                    AccessControlList: [{
                        Grant: {
                            Grantee: DEFAULT_S3_USER,
                            Permission: 'FULL_CONTROL'
                        }
                    }]
                }
            }));
    }


    /**
     * http://docs.aws.amazon.com/AmazonS3/latest/API/RESTBucketPUTacl.html
     * (aka set bucket permissions)
     */
    put_bucket_acl(req) {
        this.usage_report.s3_usage_info.put_bucket_acl += 1;
        // TODO GGG ignoring put_bucket_acl for now
    }


    /**
     * http://docs.aws.amazon.com/AmazonS3/latest/API/RESTBucketGETlocation.html
     */
    get_bucket_location(req) {
        this.usage_report.s3_usage_info.get_bucket_location += 1;
        return req.rpc_client.bucket.read_bucket({
                name: req.params.bucket
            })
            .then(bucket_info => ({
                LocationConstraint: ''
            }));
    }


    ///////////////////////////
    // OPERATIONS ON OBJECTS //
    ///////////////////////////


    /**
     * http://docs.aws.amazon.com/AmazonS3/latest/API/RESTObjectHEAD.html
     * (aka read object meta-data)
     */
    head_object(req, res) {
        this.usage_report.s3_usage_info.head_object += 1;
        return req.rpc_client.object.read_object_md(this._object_path(req))
            .then(object_md => {
                req.object_md = object_md;
                res.setHeader('ETag', '"' + object_md.etag + '"');
                res.setHeader('Last-Modified', to_s3_date(object_md.create_time));
                res.setHeader('Content-Type', object_md.content_type);
                res.setHeader('Content-Length', object_md.size);
                res.setHeader('Accept-Ranges', 'bytes');
                set_response_xattr(res, object_md.xattr);
                if (this._check_md_conditions(req, res, object_md) === false) {
                    // _check_md_conditions already responded
                    return false;
                }
            });
    }


    /**
     * http://docs.aws.amazon.com/AmazonS3/latest/API/RESTObjectGET.html
     * (aka read object)
     */
    get_object(req, res) {
        this.usage_report.s3_usage_info.get_object += 1;
        return this.head_object(req, res)
            .then(should_handle => {
                if (should_handle === false) {
                    // head_object already responded
                    return false;
                }
                let object_md = req.object_md;
                let params = this._object_path(req);
                params.client = req.rpc_client;
                let code = this.object_io.serve_http_stream(req, res, params, object_md);
                switch (code) {
                    case 400:
                        throw s3_errors.InvalidArgument;
                    case 416:
                        throw s3_errors.InvalidRange;
                    case 200:
                        res.status(200);
                        return false; // let the caller know we are handling the response
                    case 206:
                        res.status(206);
                        return false; // let the caller know we are handling the response
                    default:
                        throw s3_errors.InternalError;
                }
            });
    }


    /**
     * http://docs.aws.amazon.com/AmazonS3/latest/API/RESTObjectPUT.html
     * (aka upload object, or copy object)
     */
    put_object(req, res) {
        this.usage_report.s3_usage_info.put_object += 1;
        if (req.headers['x-amz-copy-source']) {
            return this._copy_object(req, res);
        }
        let params = {
            client: req.rpc_client,
            bucket: req.params.bucket,
            key: req.params.key,
            content_type: req.headers['content-type'],
            xattr: get_request_xattr(req),
            source_stream: req,
        };
        if (req.content_length >= 0) params.size = req.content_length;
        if (req.content_md5) params.md5_b64 = req.content_md5.toString('base64');
        if (req.content_sha256) params.sha256_b64 = req.content_sha256.toString('base64');
        this._set_md_conditions(req, params, 'overwrite_if');
        return this.object_io.upload_object(params)
            .then(reply => {
                res.setHeader('ETag', '"' + reply.etag + '"');
            });
    }


    /**
     * http://docs.aws.amazon.com/AmazonS3/latest/API/RESTObjectCOPY.html
     * (aka copy object)
     */
    _copy_object(req, res) {
        this.usage_report.s3_usage_info.copy_object += 1;
        let copy_source = decodeURIComponent(req.headers['x-amz-copy-source']);
        let slash_index = copy_source.indexOf('/');
        let start_index = 0;
        if (slash_index === 0) {
            start_index = 1;
            slash_index = copy_source.indexOf('/', 1);
        }
        console.log('COPY OBJECT ', req.params.key);
        let source_bucket = copy_source.slice(start_index, slash_index);
        let source_key = copy_source.slice(slash_index + 1);
        let params = {
            bucket: req.params.bucket,
            key: req.params.key,
            source_bucket: source_bucket,
            source_key: source_key,
            content_type: req.headers['content-type'],
            xattr: get_request_xattr(req),
            xattr_copy: (req.headers['x-amz-metadata-directive'] === 'COPY')
        };
        this._set_md_conditions(req, params, 'overwrite_if');
        this._set_md_conditions(req, params, 'source_if', 'x-amz-copy-source-');
        return req.rpc_client.object.copy_object(params)
            .then(reply => ({
                CopyObjectResult: {
                    LastModified: to_s3_date(reply.source_md.create_time),
                    ETag: '"' + reply.source_md.etag + '"'
                }
            }));
    }


    /**
     * http://docs.aws.amazon.com/AmazonS3/latest/API/RESTObjectPOST.html
     * (aka upload using HTTP multipart/form-data encoding)
     */
    // post_object(req) { TODO GGG }

    /**
     * http://docs.aws.amazon.com/AmazonS3/latest/API/RESTObjectDELETE.html
     */
    delete_object(req) {
        this.usage_report.s3_usage_info.delete_object += 1;
        return req.rpc_client.object.delete_object(this._object_path(req));
    }


    /**
     * http://docs.aws.amazon.com/AmazonS3/latest/API/RESTObjectGETacl.html
     * (aka get object acl)
     */
    get_object_acl(req) {
        this.usage_report.s3_usage_info.get_object_acl += 1;
        return req.rpc_client.object.read_object_md(this._object_path(req))
            .then(object_md => ({
                AccessControlPolicy: {
                    Owner: DEFAULT_S3_USER,
                    AccessControlList: [{
                        Grant: {
                            Grantee: DEFAULT_S3_USER,
                            Permission: 'FULL_CONTROL'
                        }
                    }]
                }
            }));
    }


    /**
     * http://docs.aws.amazon.com/AmazonS3/latest/API/RESTObjectPUTacl.html
     * (aka set object acl)
     */
    put_object_acl(req) {
        this.usage_report.s3_usage_info.put_object_acl += 1;
        // TODO GGG ignoring put_object_acl for now
    }


    //////////////////////
    // MULTIPART UPLOAD //
    //////////////////////


    /**
     * http://docs.aws.amazon.com/AmazonS3/latest/API/mpUploadInitiate.html
     * (aka start multipart upload)
     */
    post_object_uploads(req) {
        this.usage_report.s3_usage_info.post_object_uploads += 1;
        const params = {
            bucket: req.params.bucket,
            key: req.params.key,
            content_type: req.headers['content-type'],
            xattr: get_request_xattr(req),
        };
        this._set_md_conditions(req, params, 'overwrite_if');
        return req.rpc_client.object.create_object_upload(params)
            .then(reply => ({
                InitiateMultipartUploadResult: {
                    Bucket: req.params.bucket,
                    Key: req.params.key,
                    UploadId: reply.upload_id
                }
            }));
    }


    /**
     * http://docs.aws.amazon.com/AmazonS3/latest/API/mpUploadComplete.html
     * (aka complete multipart upload)
     */
    post_object_uploadId(req) {
        this.usage_report.s3_usage_info.post_object_uploadId += 1;
        return P.fromCallback(callback => xml2js.parseString(req.body || '', callback))
            .then(data => req.rpc_client.object.complete_object_upload({
                bucket: req.params.bucket,
                key: req.params.key,
                upload_id: req.query.uploadId,
                multiparts: _.map(_.get(data, 'CompleteMultipartUpload.Part'), multipart => ({
                    num: Number(multipart.PartNumber[0]),
                    etag: strip_etag_quotes(multipart.ETag[0]),
                }))
            }))
            .then(reply => ({
                CompleteMultipartUploadResult: {
                    Bucket: req.params.bucket,
                    Key: req.params.key,
                    ETag: reply.etag,
                    Location: req.originalUrl,
                }
            }));

    }


    /**
     * http://docs.aws.amazon.com/AmazonS3/latest/API/mpUploadAbort.html
     * (aka abort multipart upload)
     */
    delete_object_uploadId(req) {
        this.usage_report.s3_usage_info.delete_object_uploadId += 1;
        return req.rpc_client.object.abort_object_upload({
            bucket: req.params.bucket,
            key: req.params.key,
            upload_id: req.query.uploadId,
        }).return();
    }


    /**
     * http://docs.aws.amazon.com/AmazonS3/latest/API/mpUploadUploadPart.html
     * (aka upload part)
     */
    put_object_uploadId(req, res) {
        this.usage_report.s3_usage_info.put_object_uploadId += 1;
        const num = Number(req.query.partNumber);
        if (!_.isInteger(num) || num < 1 || num > 10000) throw s3_errors.InvalidArgument;

        // TODO GGG IMPLEMENT COPY PART
        const copy_source = req.headers['x-amz-copy-source'];
        if (copy_source) {
            // return req.rpc_client.object.copy_part({});
            throw s3_errors.NotImplemented;
        }

        const params = {
            client: req.rpc_client,
            bucket: req.params.bucket,
            key: req.params.key,
            upload_id: req.query.uploadId,
            num: num,
            source_stream: req,
        };
        if (req.content_length >= 0) params.size = req.content_length;
        if (req.content_md5) params.md5_b64 = req.content_md5.toString('base64');
        if (req.content_sha256) params.sha256_b64 = req.content_sha256.toString('base64');
        return this.object_io.upload_multipart(params)
            .then(reply => {
                res.setHeader('ETag', '"' + reply.etag + '"');
            });
    }


    /**
     * http://docs.aws.amazon.com/AmazonS3/latest/API/mpUploadListParts.html
     * (aka list multipart upload parts)
     */
    get_object_uploadId(req) {
        this.usage_report.s3_usage_info.get_object_uploadId += 1;
        const max = Number(req.query['max-parts']);
        const num_marker = Number(req.query['part-number-marker']);
        if (!_.isInteger(max) || max < 0) throw s3_errors.InvalidArgument;
        if (!_.isInteger(num_marker) || num_marker < 1 || num_marker > 10000) throw s3_errors.InvalidArgument;

        return req.rpc_client.object.list_multiparts({
                bucket: req.params.bucket,
                key: req.params.key,
                upload_id: req.query.uploadId,
                max: Math.min(max, 1000),
                num_marker,
            })
            .then(reply => ({
                ListPartsResult: [{
                        Bucket: req.params.bucket,
                        Key: req.params.key,
                        UploadId: req.query.uploadId,
                        Initiator: DEFAULT_S3_USER,
                        Owner: DEFAULT_S3_USER,
                        StorageClass: STORAGE_CLASS_STANDARD,
                        MaxParts: max,
                        PartNumberMarker: num_marker,
                        IsTruncated: reply.is_truncated,
                        NextPartNumberMarker: reply.next_num_marker,
                    },
                    _.map(reply.multiparts, part => ({
                        Part: {
                            PartNumber: part.num,
                            Size: part.size,
                            ETag: part.etag,
                            LastModified: to_s3_date(part.last_modified),
                        }
                    }))
                ]
            }));
    }


    ///////////////
    // LIFECYCLE //
    ///////////////

    put_bucket_lifecycle(req) {
        return P.fromCallback(callback => xml2js.parseString(req.body, callback))
            .then(data => {
                // <Rule>
                //     <ID>id2</ID>
                //     <Prefix>logs/</Prefix>
                //     <Status>Enabled</Status>
                //    <Expiration>
                //      <Days>365</Days>
                //    </Expiration>
                //  </Rule>
                //var lifecycle_rules = data.LifecycleConfiguration.Rule;
                var lifecycle_rules = [];
                _.each(data.LifecycleConfiguration.Rule, rule => {
                        var rule_id = uuid().split('-')[0];
                        if (rule.ID) {
                            rule_id = rule.ID[0];
                        }
                        let current_rule = {
                            id: rule_id,
                            prefix: rule.Prefix[0],
                            status: rule.Status[0]
                        };
                        if (rule.Expiration) {
                            current_rule.expiration = {};
                            if (rule.Expiration[0].Days) {
                                current_rule.expiration.days = parseInt(rule.Expiration[0].Days[0], 10);
                                if (rule.Expiration[0].Days < 1) {
                                    throw s3_errors.InvalidArgument;
                                }
                            } else {
                                current_rule.expiration.date = (new Date(rule.Expiration[0].Date[0])).getTime();
                            }

                            if (rule.Expiration[0].ExpiredObjectDeleteMarker) {
                                current_rule.expiration.expired_object_delete_marker = rule.Expiration[0].ExpiredObjectDeleteMarker[0] === 'true';
                            }

                        }
                        if (rule.AbortIncompleteMultipartUpload) {
                            current_rule.abort_incomplete_multipart_upload = {
                                days_after_initiation: rule.AbortIncompleteMultipartUpload[0].DaysAfterInitiation ?
                                    parseInt(rule.AbortIncompleteMultipartUpload[0].DaysAfterInitiation[0], 10) : null
                            };
                        }
                        if (rule.Transition) {
                            current_rule.transition = {
                                date: rule.Transition[0].Date ? (new Date(rule.Transition[0].Date[0])).getTime() : null,
                                storage_class: rule.Transition[0].StorageClass ? rule.Transition[0].StorageClass[0] : 'STANDARD_IA'
                            };
                        }
                        if (rule.NoncurrentVersionExpiration) {
                            current_rule.noncurrent_version_expiration = {
                                noncurrent_days: rule.NoncurrentVersionExpiration[0].NoncurrentDays ?
                                    parseInt(rule.NoncurrentVersionExpiration[0].NoncurrentDays[0], 10) : null
                            };
                        }
                        if (rule.NoncurrentVersionTransition) {
                            current_rule.noncurrent_version_transition = {
                                noncurrent_days: rule.NoncurrentVersionTransition[0].NoncurrentDays ?
                                    parseInt(rule.NoncurrentVersionTransition[0].NoncurrentDays[0], 10) : null,
                                storage_class: rule.NoncurrentVersionTransition[0].StorageClass ?
                                    rule.NoncurrentVersionTransition[0].StorageClass[0] : 'STANDARD_IA'
                            };
                        }

                        lifecycle_rules.push(current_rule);
                    }

                );
                let params = {
                    name: req.params.bucket,
                    rules: lifecycle_rules
                };
                return req.rpc_client.bucket.set_bucket_lifecycle_configuration_rules(params)
                    .then(() => {
                        dbg.log('set_bucket_lifecycle', req.params.rule);
                    });
            });
    }

    get_bucket_lifecycle(req) {
        let params = {
            name: req.params.bucket
        };
        return req.rpc_client.bucket.get_bucket_lifecycle_configuration_rules(params)
            .then(reply => ({
                LifecycleConfiguration: _.map(reply, rule => ({
                    Rule: [{
                            ID: rule.id,
                            Prefix: rule.prefix,
                            Status: rule.status,
                        },
                        rule.transition ? {
                            Transition: {
                                Days: rule.transition.days,
                                StorageClass: rule.transition.storage_class,
                            }
                        } : {},
                        rule.expiration ? {
                            Expiration: (rule.expiration.days ? {
                                Days: rule.expiration.days,
                                ExpiredObjectDeleteMarker: rule.expiration.expired_object_delete_marker ?
                                    rule.expiration.expired_object_delete_marker : {}
                            } : {
                                Date: rule.expiration.date,
                                ExpiredObjectDeleteMarker: rule.expiration.expired_object_delete_marker ?
                                    rule.expiration.expired_object_delete_marker : {}
                            })
                        } : {},
                        rule.noncurrent_version_transition ? {
                            NoncurrentVersionTransition: {
                                NoncurrentDays: rule.noncurrent_version_transition.noncurrent_days,
                                StorageClass: rule.noncurrent_version_transition.storage_class,
                            }
                        } : {},
                        rule.noncurrent_version_expiration ? {
                            NoncurrentVersionExpiration: {
                                NoncurrentDays: rule.noncurrent_version_expiration.noncurrent_days,
                            }
                        } : {},
                    ]
                }))
            }));
    }


    /////////////
    // PRIVATE //
    /////////////


    _object_path(req) {
        // Support _$folder$ used by s3 clients (supported by AWS). Replace with current prefix /
        let key = req.params.key.replace(/_\$folder\$/, '/');
        return {
            bucket: req.params.bucket,
            key: key
        };
    }


    _check_md_conditions(req, res, object_md) {
        if ('if-modified-since' in req.headers && (
                object_md.create_time <=
                (new Date(req.headers['if-modified-since'])).getTime()
            )) {
            res.status(304).end();
            return false;
        }
        if ('if-unmodified-since' in req.headers && (
                object_md.create_time >=
                (new Date(req.headers['if-unmodified-since'])).getTime()
            )) {
            res.status(412).end();
            return false;
        }
        if ('if-match' in req.headers &&
            !http_utils.match_etag(req.headers['if-match'], object_md.etag)) {
            res.status(412).end();
            return false;
        }
        if ('if-none-match' in req.headers &&
            http_utils.match_etag(req.headers['if-none-match'], object_md.etag)) {
            res.status(304).end();
            return false;
        }
        return true;
    }

    _set_md_conditions(req, params, params_key, prefix) {
        prefix = prefix || '';
        if (prefix + 'if-modified-since' in req.headers) {
            params[params_key] = params[params_key] || {};
            params[params_key].if_modified_since =
                (new Date(req.headers[prefix + 'if-modified-since'])).getTime();
        }
        if (prefix + 'if-unmodified-since' in req.headers) {
            params[params_key] = params[params_key] || {};
            params[params_key].if_unmodified_since =
                (new Date(req.headers[prefix + 'if-unmodified-since'])).getTime();
        }
        if (prefix + 'if-match' in req.headers) {
            params[params_key] = params[params_key] || {};
            params[params_key].if_match_etag = req.headers[prefix + 'if-match'];
        }
        if (prefix + 'if-none-match' in req.headers) {
            params[params_key] = params[params_key] || {};
            params[params_key].if_none_match_etag = req.headers[prefix + 'if-none-match'];
        }
    }

    _update_usage_report(req) {
        // TODO: Maybe we should plus both prepare_request and total_errors and check their limit?
        // TODO: Maybe we should change from 10 seconds to a higher number cycle? Like minutes/hours?
        if ((this.usage_report.s3_usage_info.prepare_request > 10 ||
                this.usage_report.s3_errors_info.total_errors > 10) &&
            Math.abs(moment().diff(this.usage_report.last_updated, 'Seconds')) > 10) {
            return req.rpc_client.object.add_s3_usage_report({
                    s3_usage_info: this.usage_report.s3_usage_info,
                    s3_errors_info: this.usage_report.s3_errors_info
                })
                .then(() => {
                    this.usage_report = {
                        s3_usage_info: _.cloneDeep(S3_USAGE_INFO_DEFAULTS),
                        s3_errors_info: {
                            total_errors: 0
                        },
                        last_updated: new Date(),
                    };
                })
                .catch(err => {
                    console.error('Error Updating S3 Usage Report', err);
                });
        }
    }
}


function to_s3_date(input) {
    let date = input ? new Date(input) : new Date();
    date.setMilliseconds(0);
    return date.toISOString();
}

function get_request_xattr(req) {
    let xattr = {};
    _.each(req.headers, (val, hdr) => {
        if (!hdr.startsWith('x-amz-meta-')) return;
        let key = hdr.slice('x-amz-meta-'.length);
        if (!key) return;
        xattr[key] = val;
    });
    return xattr;
}

function set_response_xattr(res, xattr) {
    _.each(xattr, (val, key) => {
        res.setHeader('x-amz-meta-' + key, val);
    });
}

function strip_etag_quotes(etag) {
    const match = (/\s*"(.*)"\s*/).exec(etag);
    return match ? match[1] : etag;
}

module.exports = S3Controller;<|MERGE_RESOLUTION|>--- conflicted
+++ resolved
@@ -178,44 +178,12 @@
         params.limit = Math.min(max_keys_received, 1000);
 
         return req.rpc_client.object.list_objects_s3(params)
-<<<<<<< HEAD
-            .then(reply => {
-                return {
-                    ListBucketResult: [{
-                            'Name': req.params.bucket,
-                            'Prefix': req.query.prefix,
-                            'Delimiter': req.query.delimiter,
-                            'MaxKeys': max_keys_received,
-                            'Marker': req.query.marker,
-                            'IsTruncated': reply.is_truncated,
-                            'NextMarker': reply.next_marker,
-                            'Encoding-Type': req.query['encoding-type'],
-                        },
-                        _.map(reply.objects, obj => ({
-                            Contents: {
-                                Key: obj.key,
-                                LastModified: to_s3_date(obj.info.create_time),
-                                ETag: obj.info.etag,
-                                Size: obj.info.size,
-                                Owner: DEFAULT_S3_USER,
-                                StorageClass: STORAGE_CLASS_STANDARD,
-                            }
-                        })),
-                        _.map(reply.common_prefixes, prefix => ({
-                            CommonPrefixes: {
-                                Prefix: prefix || ''
-                            }
-                        }))
-                    ]
-                };
-            });
-=======
             .then(reply => ({
                 ListBucketResult: [{
                         'Name': req.params.bucket,
                         'Prefix': req.query.prefix,
                         'Delimiter': req.query.delimiter,
-                        'MaxKeys': req.query['max-keys'],
+                        'MaxKeys': max_keys_received,
                         'Marker': req.query.marker,
                         'IsTruncated': reply.is_truncated,
                         'NextMarker': reply.next_marker,
@@ -238,7 +206,6 @@
                     }))
                 ]
             }));
->>>>>>> 3a06ea14
     }
 
 
@@ -270,48 +237,12 @@
         params.limit = Math.min(max_keys_received, 1000);
 
         return req.rpc_client.object.list_objects_s3(params)
-<<<<<<< HEAD
-            .then(reply => {
-                return {
-                    ListVersionsResult: [{
-                            'Name': req.params.bucket,
-                            'Prefix': req.query.prefix,
-                            'Delimiter': req.query.delimiter,
-                            'MaxKeys': max_keys_received,
-                            'KeyMarker': req.query['key-marker'],
-                            'VersionIdMarker': req.query['version-id-marker'],
-                            'IsTruncated': reply.is_truncated,
-                            'NextKeyMarker': reply.next_marker,
-                            // 'NextVersionIdMarker': ...
-                            'Encoding-Type': req.query['encoding-type'],
-                        },
-                        _.map(reply.objects, obj => ({
-                            Version: {
-                                Key: obj.key,
-                                VersionId: '',
-                                IsLatest: true,
-                                LastModified: to_s3_date(obj.info.create_time),
-                                ETag: obj.info.etag,
-                                Size: obj.info.size,
-                                Owner: DEFAULT_S3_USER,
-                                StorageClass: STORAGE_CLASS_STANDARD,
-                            }
-                        })),
-                        _.map(reply.common_prefixes, prefix => ({
-                            CommonPrefixes: {
-                                Prefix: prefix || ''
-                            }
-                        }))
-                    ]
-                };
-            });
-=======
             .then(reply => ({
                 ListVersionsResult: [{
                         'Name': req.params.bucket,
                         'Prefix': req.query.prefix,
                         'Delimiter': req.query.delimiter,
-                        'MaxKeys': req.query['max-keys'],
+                        'MaxKeys': max_keys_received,
                         'KeyMarker': req.query['key-marker'],
                         'VersionIdMarker': req.query['version-id-marker'],
                         'IsTruncated': reply.is_truncated,
@@ -338,7 +269,6 @@
                     }))
                 ]
             }));
->>>>>>> 3a06ea14
     }
 
 
@@ -369,45 +299,12 @@
         params.limit = Math.min(max_keys_received, 1000);
 
         return req.rpc_client.object.list_objects_s3(params)
-<<<<<<< HEAD
-            .then(reply => {
-                return {
-                    ListMultipartUploadsResult: [{
-                            'Bucket': req.params.bucket,
-                            'Prefix': req.query.prefix,
-                            'Delimiter': req.query.delimiter,
-                            'MaxUploads': max_keys_received,
-                            'KeyMarker': req.query['key-marker'],
-                            'UploadIdMarker': req.query['upload-id-marker'],
-                            'IsTruncated': reply.is_truncated,
-                            'NextKeyMarker': reply.next_marker,
-                            'Encoding-Type': req.query['encoding-type'],
-                        },
-                        _.map(reply.objects, obj => ({
-                            Upload: {
-                                Key: obj.key,
-                                UploadId: obj.info.version_id,
-                                Initiated: to_s3_date(obj.info.upload_started),
-                                Initiator: DEFAULT_S3_USER,
-                                Owner: DEFAULT_S3_USER,
-                                StorageClass: STORAGE_CLASS_STANDARD,
-                            }
-                        })),
-                        _.map(reply.common_prefixes, prefix => ({
-                            CommonPrefixes: {
-                                Prefix: prefix || ''
-                            }
-                        }))
-                    ]
-                };
-            });
-=======
             .then(reply => ({
                 ListMultipartUploadsResult: [{
                         'Bucket': req.params.bucket,
                         'Prefix': req.query.prefix,
                         'Delimiter': req.query.delimiter,
-                        'MaxUploads': req.query['max-uploads'],
+                        'MaxUploads': max_keys_received,
                         'KeyMarker': req.query['key-marker'],
                         'UploadIdMarker': req.query['upload-id-marker'],
                         'IsTruncated': reply.is_truncated,
@@ -431,7 +328,6 @@
                     }))
                 ]
             }));
->>>>>>> 3a06ea14
     }
 
 
