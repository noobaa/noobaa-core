--- conflicted
+++ resolved
@@ -153,6 +153,9 @@
  */
 function delete_bucket(req) {
     var bucket = find_bucket(req);
+    if (_.map(req.system.buckets_by_name).length === 1) {
+        throw req.rpc_error('BAD_REQUEST', 'Cannot delete last bucket');
+    }
     db.ActivityLog.create({
         event: 'bucket.delete',
         level: 'info',
@@ -160,7 +163,6 @@
         actor: req.account && req.account._id,
         bucket: bucket._id,
     });
-<<<<<<< HEAD
     return P.when(db.ObjectMD.aggregate_objects({
             system: req.system._id,
             bucket: bucket._id,
@@ -171,14 +173,6 @@
             var objects_aggregate_bucket = objects_aggregate[bucket._id] || {};
             if (objects_aggregate_bucket.count) {
                 throw req.rpc_error('NOT_EMPTY', 'bucket not empty');
-=======
-    if (_.map(req.system.buckets_by_name).length === 1) { ///don't allow last bucket deletion
-      throw new Error('Cannot delete last bucket');
-    }
-    return system_store.make_changes({
-            remove: {
-                buckets: [bucket._id]
->>>>>>> 8705b596
             }
             return system_store.make_changes({
                 remove: {
@@ -186,24 +180,14 @@
                 }
             });
         })
-<<<<<<< HEAD
         .then(() => server_rpc.bg_client.cloud_sync.refresh_policy({
             sysid: req.system._id.toString(),
             bucketid: bucket._id.toString(),
             force_stop: true,
+            bucket_deleted: true,
         }, {
             auth_token: req.auth_token
         }))
-=======
-        .then(function() {
-            return P.when(bg_worker.cloud_sync.refresh_policy({
-                sysid: req.system._id.toString(),
-                bucketid: bucket._id.toString(),
-                force_stop: true,
-                bucket_deleted: true,
-            }));
-        })
->>>>>>> 8705b596
         .return();
 }
 
@@ -239,42 +223,24 @@
         }, {
             auth_token: req.auth_token
         }))
-<<<<<<< HEAD
-        .then(status => ({
-            name: bucket.name,
-            health: status.health,
-            status: status.status,
-            policy: {
-                endpoint: bucket.cloud_sync.endpoint,
-                access_keys: [bucket.cloud_sync.access_keys],
-                schedule: bucket.cloud_sync.schedule_min,
-                last_sync: bucket.cloud_sync.last_sync.getTime(),
-                paused: bucket.cloud_sync.paused,
-                c2n_enabled: bucket.cloud_sync.c2n_enabled,
-                n2c_enabled: bucket.cloud_sync.n2c_enabled,
-                additions_only: bucket.cloud_sync.additions_only
-            }
-        }));
-=======
-        .then(function(stat) {
-            bucket.cloud_sync.status = stat.status;
+        .then(res => {
+            bucket.cloud_sync.status = res.status;
             return {
                 name: bucket.name,
+                health: res.health,
+                status: cloud_sync_utils.resolve_cloud_sync_info(bucket.cloud_sync),
                 policy: {
                     endpoint: bucket.cloud_sync.endpoint,
                     access_keys: [bucket.cloud_sync.access_keys],
                     schedule: bucket.cloud_sync.schedule_min,
-                    last_sync: (new Date(bucket.cloud_sync.last_sync)).getTime(),
-                    paused: bucket.cloud_sync.paused || false,
+                    last_sync: bucket.cloud_sync.last_sync.getTime(),
+                    paused: bucket.cloud_sync.paused,
                     c2n_enabled: bucket.cloud_sync.c2n_enabled,
                     n2c_enabled: bucket.cloud_sync.n2c_enabled,
                     additions_only: bucket.cloud_sync.additions_only
-                },
-                health: stat.health,
-                status: cs_utils.resolve_cloud_sync_info(bucket.cloud_sync),
+                }
             };
         });
->>>>>>> 8705b596
 }
 
 /**
@@ -283,38 +249,8 @@
  *
  */
 function get_all_cloud_sync_policies(req) {
-<<<<<<< HEAD
     return P.all(_.map(req.system.buckets_by_name,
         bucket => get_cloud_sync_policy(req, bucket)));
-=======
-    dbg.log3('get_all_cloud_sync_policies');
-    var reply = [];
-    return P.all(_.map(req.system.buckets_by_name, function(bucket) {
-        if (!bucket.cloud_sync || !bucket.cloud_sync.endpoint) return;
-        return bg_worker.cloud_sync.get_policy_status({
-                sysid: req.system._id.toString(),
-                bucketid: bucket._id.toString()
-            })
-            .then(function(stat) {
-                bucket.cloud_sync.status = stat.status;
-                reply.push({
-                    name: bucket.name,
-                    health: stat.health,
-                    status: cs_utils.resolve_cloud_sync_info(bucket.cloud_sync),
-                    policy: {
-                        endpoint: bucket.cloud_sync.endpoint,
-                        access_keys: [bucket.cloud_sync.access_keys],
-                        schedule: bucket.cloud_sync.schedule_min,
-                        last_sync: bucket.cloud_sync.last_sync.getTime(),
-                        paused: bucket.cloud_sync.paused,
-                        c2n_enabled: bucket.cloud_sync.c2n_enabled,
-                        n2c_enabled: bucket.cloud_sync.n2c_enabled,
-                        additions_only: bucket.cloud_sync.additions_only
-                    }
-                });
-            });
-    })).return(reply);
->>>>>>> 8705b596
 }
 
 /**
@@ -378,15 +314,6 @@
         additions_only: req.rpc_params.policy.additions_only || false
     };
 
-<<<<<<< HEAD
-    //If either of the following is changed, signal the cloud sync worker to force stop and reload
-    if (!bucket.cloud_sync ||
-        bucket.cloud_sync.endpoint !== cloud_sync.endpoint ||
-        bucket.cloud_sync.access_keys.access_key !== cloud_sync.access_keys.access_key ||
-        bucket.cloud_sync.access_keys.secret_key !== cloud_sync.access_keys.secret_key ||
-        cloud_sync.paused) {
-        force_stop = true;
-=======
     if (bucket.cloud_sync) {
         //If either of the following is changed, signal the cloud sync worker to force stop and reload
         if (bucket.cloud_sync.endpoint !== cloud_sync.endpoint ||
@@ -395,7 +322,6 @@
             cloud_sync.paused) {
             force_stop = true;
         }
->>>>>>> 8705b596
     }
 
     return system_store.make_changes({
@@ -479,11 +405,7 @@
         total: info.tiering && info.tiering.storage && info.tiering.storage.total || 0,
         free: info.tiering && info.tiering.storage && info.tiering.storage.free || 0,
     });
-<<<<<<< HEAD
-    cloud_sync_utils.resolve_cloud_sync_info(cloud_sync_policy, info);
-=======
-    info.cloud_sync_status = cs_utils.resolve_cloud_sync_info(cloud_sync_policy);
->>>>>>> 8705b596
+    info.cloud_sync_status = cloud_sync_utils.resolve_cloud_sync_info(cloud_sync_policy);
     return info;
 }
 
