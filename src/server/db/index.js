--- conflicted
+++ resolved
@@ -17,12 +17,9 @@
 var DataChunk = require('./data_chunk');
 var DataBlock = require('./data_block');
 var ActivityLog = require('./activity_log');
-<<<<<<< HEAD
 var Pool = require('./pool');
 var TieringPolicy = require('./tiering_policy');
-=======
 var dbutils = require('./dbutils');
->>>>>>> 880af44a
 // var dbg = require('../util/debug_module')(__filename);
 
 /**
