--- conflicted
+++ resolved
@@ -15,15 +15,8 @@
 // const nodes_store = require('./nodes_store').get_instance();
 const string_utils = require('../../util/string_utils');
 const nodes_monitor = require('./nodes_monitor');
+const monitor = new nodes_monitor.NodesMonitor();
 
-<<<<<<< HEAD
-const LIST_NODE_SORT_FIELD_MAPPING = Object.freeze({
-    used: 'storage.used',
-});
-
-=======
-const monitor = new nodes_monitor.NodesMonitor();
->>>>>>> 87ddcd69
 
 
 function _init() {
@@ -42,214 +35,6 @@
  *
  */
 function list_nodes(req) {
-<<<<<<< HEAD
-    return list_nodes_int(
-        req.system._id,
-        req.rpc_params.query,
-        req.rpc_params.skip,
-        req.rpc_params.limit,
-        req.rpc_params.pagination,
-        req.rpc_params.sort,
-        req.rpc_params.order,
-        req);
-}
-
-/**
- *
- * LIST_NODES_INT
- *
- */
-function list_nodes_int(system_id, query, skip, limit, pagination, sort, order, req) {
-    var info;
-    var sort_opt = {};
-    var minimum_online_heartbeat = nodes_store.get_minimum_online_heartbeat();
-    var offline_or_conditions = [{
-        srvmode: {
-            $exists: true
-        }
-    }, {
-        heartbeat: {
-            $lte: minimum_online_heartbeat
-        }
-    }];
-    return P.fcall(function() {
-            info = {
-                system: system_id,
-                deleted: null,
-            };
-            query = query || {};
-            if (query.name) {
-                info.$or = [{
-                    name: new RegExp(query.name, 'i')
-                }, {
-                    ip: new RegExp(string_utils.escapeRegExp(query.name), 'i')
-                }];
-            }
-            if (query.geolocation) {
-                info.geolocation = new RegExp(query.geolocation);
-            }
-            if (query.accessibility) {
-                switch (query.accessibility) {
-                    case 'FULL_ACCESS':
-                        info.srvmode = null;
-                        info.heartbeat = {
-                            $gt: minimum_online_heartbeat
-                        };
-                        info['storage.free'] = {
-                            $gt: config.NODES_FREE_SPACE_RESERVE
-                        };
-                        break;
-                    case 'READ_ONLY':
-                        info.srvmode = null;
-                        info.heartbeat = {
-                            $gt: minimum_online_heartbeat
-                        };
-                        info['storage.free'] = {
-                            $lt: config.NODES_FREE_SPACE_RESERVE
-                        };
-                        break;
-                    case 'NO_ACCESS':
-                        if (info.$or) {
-                            info.$and = [{
-                                $or: info.$or
-                            }, {
-                                $or: offline_or_conditions
-                            }];
-                            delete info.$or;
-                        } else {
-                            info.$or = offline_or_conditions;
-                        }
-                        break;
-                    default:
-                        break;
-                }
-            }
-            //mock up - TODO: replace with real state.
-            if (query.filter) {
-                info.$or = [{
-                    name: new RegExp(query.filter, 'i')
-                }, {
-                    ip: new RegExp(string_utils.escapeRegExp(query.filter), 'i')
-                }];
-            }
-            //mock up - TODO: replace with real state.
-            if (query.trust_level) {
-                switch (query.trust_level) {
-                    case 'TRUSTED':
-                        info.geolocation = 'Ireland';
-                        break;
-                    case 'UNTRUSTED':
-                        info.geolocation = {
-                            $ne: 'Ireland'
-                        };
-                        break;
-                    default:
-                        break;
-                }
-            }
-            //mock up - TODO: replace with real state.
-            if (query.data_activity) {
-                switch (query.data_activity) {
-                    case 'EVACUATING':
-                        if (info.$or) {
-                            info.$and = [{
-                                $or: info.$or
-                            }, {
-                                $or: offline_or_conditions
-                            }];
-                            delete info.$or;
-                        } else {
-                            info.$or = offline_or_conditions;
-                        }
-                        break;
-                    case 'REBUILDING':
-                        info.srvmode = null;
-                        info.heartbeat = {
-                            $gt: minimum_online_heartbeat
-                        };
-                        info['storage.free'] = {
-                            $gt: config.NODES_FREE_SPACE_RESERVE
-                        };
-                        break;
-                    case 'MIGRATING':
-                        if (info.$or) {
-                            info.$and = [{
-                                $or: info.$or
-                            }, {
-                                $or: offline_or_conditions
-                            }];
-                            delete info.$or;
-                        } else {
-                            info.$or = offline_or_conditions;
-                        }
-                        break;
-                    default:
-                        break;
-                }
-            }
-            if (query.state) {
-                switch (query.state) {
-                    case 'online':
-                        info.srvmode = null;
-                        info.heartbeat = {
-                            $gt: minimum_online_heartbeat
-                        };
-                        break;
-                    case 'offline':
-                        // merge with previous $or condition
-                        if (info.$or) {
-                            info.$and = [{
-                                $or: info.$or
-                            }, {
-                                $or: offline_or_conditions
-                            }];
-                            delete info.$or;
-                        } else {
-                            info.$or = offline_or_conditions;
-                        }
-                        break;
-                    default:
-                        break;
-                }
-            }
-
-            if (sort) {
-                sort = LIST_NODE_SORT_FIELD_MAPPING[sort] || sort;
-                var sort_order = (order === -1) ? -1 : 1;
-                sort_opt[sort] = sort_order;
-            }
-
-            if (query.pools) { //Keep last in chain due to promise
-                var pools_ids = _.map(query.pools, function(pool_name) {
-                    var pool = req.system.pools_by_name[pool_name];
-                    return pool._id;
-                });
-                info.pool = {
-                    $in: pools_ids
-                };
-            }
-            return P.join(
-                nodes_store.find_nodes(info, {
-                    sort: sort_opt,
-                    limit: limit,
-                    skip: skip
-                }),
-                pagination && nodes_store.count_nodes(info));
-        })
-        .spread(function(nodes, total_count) {
-            console.log('list_nodes', nodes.length, '/', total_count);
-            var res = {
-                nodes: _.map(nodes, node => {
-                    nodes_store.resolve_node_object_ids(node);
-                    return get_node_full_info(node);
-                })
-            };
-            if (pagination) {
-                res.total_count = total_count;
-            }
-            return res;
-        });
-=======
     const query = req.rpc_params.query || {};
     query.system = String(req.system._id);
     if (query.name) {
@@ -271,7 +56,6 @@
         'sort',
         'order');
     return monitor.list_nodes(query, options);
->>>>>>> 87ddcd69
 }
 
 
@@ -297,76 +81,6 @@
 // UTILS //////////////////////////////////////////////////////////
 
 
-<<<<<<< HEAD
-const NODE_INFO_PICK_FIELDS = [
-    'name',
-    'geolocation',
-    'ip',
-    'rpc_address',
-    'base_address',
-    'srvmode',
-    'version',
-    'latency_to_server',
-    'latency_of_disk_read',
-    'latency_of_disk_write',
-    'debug_level',
-];
-
-const NODE_INFO_DEFAULT_FIELDS = {
-    ip: '0.0.0.0',
-    version: '',
-    peer_id: '',
-    rpc_address: '',
-    base_address: '',
-    latency_to_server: [],
-    latency_of_disk_read: [],
-    latency_of_disk_write: []
-};
-
-function get_node_full_info(node) {
-    var info = _.defaults(_.pick(node, NODE_INFO_PICK_FIELDS), NODE_INFO_DEFAULT_FIELDS);
-    info.id = String(node._id);
-    info.peer_id = String(node.peer_id);
-    if (node.srvmode) {
-        info.srvmode = node.srvmode;
-    }
-    if (node.storage.free <= config.NODES_FREE_SPACE_RESERVE && !(node.storage.limit && node.storage.free > 0)) {
-        info.storage_full = true;
-    }
-    info.pool = node.pool.name;
-    info.heartbeat = node.heartbeat.getTime();
-    info.storage = get_storage_info(node.storage);
-    info.drives = _.map(node.drives, function(drive) {
-        return {
-            mount: drive.mount,
-            drive_id: drive.drive_id,
-            storage: get_storage_info(drive.storage)
-        };
-    });
-    info.online = nodes_store.is_online_node(node);
-    info.os_info = _.defaults({}, node.os_info);
-    if (info.os_info.uptime) {
-        info.os_info.uptime = new Date(info.os_info.uptime).getTime();
-    }
-    if (info.os_info.last_update) {
-        info.os_info.last_update = new Date(info.os_info.last_update).getTime();
-    }
-    return info;
-}
-
-function get_storage_info(storage) {
-    return {
-        total: storage.total || 0,
-        free: storage.free || 0,
-        used: storage.used || 0,
-        alloc: storage.alloc || 0,
-        limit: storage.limit || 0
-    };
-}
-=======
->>>>>>> 87ddcd69
-
-
 // EXPORTS
 exports.monitor = monitor;
 exports._init = _init;
