/* Copyright (C) 2016 NooBaa */
'use strict';

const _ = require('lodash');
const url = require('url');
const mime = require('mime');
const crypto = require('crypto');
const ip_module = require('ip');
const glob_to_regexp = require('glob-to-regexp');

const P = require('../../util/promise');
const dbg = require('../../util/debug_module')(__filename);
const MDStore = require('./md_store').MDStore;
const LRUCache = require('../../util/lru_cache');
const RpcError = require('../../rpc/rpc_error');
const Dispatcher = require('../notifications/dispatcher');
const http_utils = require('../../util/http_utils');
const map_writer = require('./map_writer');
const map_reader = require('./map_reader');
const map_deleter = require('./map_deleter');
const mongo_utils = require('../../util/mongo_utils');
const cloud_utils = require('../../util/cloud_utils');
const ObjectStats = require('../analytic_services/object_stats');
const nodes_client = require('../node_services/nodes_client');
const system_store = require('../system_services/system_store').get_instance();
const string_utils = require('../../util/string_utils');
const promise_utils = require('../../util/promise_utils');
const map_allocator = require('./map_allocator');
const system_server_utils = require('../utils/system_server_utils');

/**
 *
 * create_object_upload
 *
 */
function create_object_upload(req) {
    dbg.log0('create_object_upload:', req.rpc_params);
    throw_if_maintenance(req);
    load_bucket(req);
    var info = {
        _id: MDStore.instance().make_md_id(),
        system: req.system._id,
        bucket: req.bucket._id,
        key: req.rpc_params.key,
        content_type: req.rpc_params.content_type ||
            mime.lookup(req.rpc_params.key) ||
            'application/octet-stream',
        cloud_synced: false,
        upload_started: new Date(),
        upload_size: 0,
    };
    if (req.rpc_params.xattr) info.xattr = req.rpc_params.xattr;
    if (req.rpc_params.size >= 0) info.size = req.rpc_params.size;
    if (req.rpc_params.md5_b64) info.md5_b64 = req.rpc_params.md5_b64;
    if (req.rpc_params.sha256_b64 >= 0) info.sha256_b64 = req.rpc_params.sha256_b64;
    return MDStore.instance().find_object_by_key_allow_missing(req.bucket._id, req.rpc_params.key)
        .then(existing_obj => {
            // check if the conditions for overwrite are met, throws if not
            check_md_conditions(req, req.rpc_params.overwrite_if, existing_obj);
            // we passed the checks, so we can delete the existing object if exists
            return delete_object_internal(existing_obj);
        })
        .then(() => MDStore.instance().insert_object(info))
        .return({
            upload_id: String(info._id)
        });
}


const ZERO_SIZE_ETAG = crypto.createHash('md5').digest('hex');

/**
 *
 * complete_object_upload
 *
 */
function complete_object_upload(req) {
    var obj;
    const set_updates = {};
    const unset_updates = {
        upload_size: 1,
        upload_started: 1,
    };
    throw_if_maintenance(req);
    return find_object_upload(req)
        .then(obj_arg => {
            obj = obj_arg;
            if (req.rpc_params.size !== obj.size) {
                if (obj.size >= 0) {
                    throw new RpcError('BAD_SIZE',
                        `size on complete object (${
                            req.rpc_params.size
                        }) differs from create object (${
                            obj.size
                        })`);
                }
            }
            if (req.rpc_params.md5_b64 !== obj.md5_b64) {
                if (obj.md5_b64) {
                    throw new RpcError('BAD_DIGEST',
                        `md5 on complete object (${
                            req.rpc_params.md5_b64
                        }) differs from create object (${
                            obj.md5_b64
                        })`);
                }
                set_updates.md5_b64 = req.rpc_params.md5_b64;
            }
            if (req.rpc_params.sha256_b64 !== obj.sha256_b64) {
                if (obj.sha256_b64) {
                    throw new RpcError('BAD_DIGEST',
                        `sha256 on complete object (${
                            req.rpc_params.sha256_b64
                        }) differs from create object (${
                            obj.sha256_b64
                        })`);
                }
                set_updates.sha256_b64 = req.rpc_params.sha256_b64;
            }
        })
        .then(() => map_writer.complete_object_parts(obj, req.rpc_params.multiparts))
        .then(res => {
            if (req.rpc_params.size !== res.size) {
                if (req.rpc_params.size >= 0) {
                    throw new RpcError('BAD_SIZE',
                        `size on complete object (${
                            req.rpc_params.size
                        }) differs from parts (${
                            obj.size
                        })`);
                }
            }
            set_updates.size = res.size;
            set_updates.num_parts = res.num_parts;
            set_updates.etag = res.size === 0 ?
                ZERO_SIZE_ETAG :
                (res.multipart_etag || Buffer.from(req.rpc_params.md5_b64, 'base64').toString('hex'));
            set_updates.create_time = new Date();
        })
        .then(() => MDStore.instance().update_object_by_id(obj._id, set_updates, unset_updates))
        .then(() => {
            Dispatcher.instance().activity({
                system: req.system._id,
                level: 'info',
                event: 'obj.uploaded',
                obj: obj._id,
                actor: req.account && req.account._id,
                desc: `${obj.key} was uploaded by ${req.account && req.account.email}`,
            });
            system_store.make_changes_in_background({
                update: {
                    buckets: [{
                        _id: obj.bucket,
                        $inc: {
                            'stats.writes': 1
                        },
                        $set: {
                            'stats.last_write': new Date()
                        }
                    }]
                }
            });
            return {
                etag: set_updates.etag
            };
        })
        .catch(err => {
            dbg.error('complete_object_upload: ERROR', err.stack || err);
            throw err;
        });
}


/**
 *
 * abort_object_upload
 *
 */
function abort_object_upload(req) {
    //TODO: Maybe mark the ul as aborted so we won't continue to allocate parts
    //and only then delete. Thus not having currently allocated parts deleted,
    //while continuing to ul resulting in a partial file
    return find_object_upload(req)
        .then(obj => delete_object_internal(obj))
        .return();
}



/**
 *
 * ALLOCATE_OBJECT_PARTS
 *
 */
function allocate_object_parts(req) {
    throw_if_maintenance(req);
    return find_cached_object_upload(req)
        .then(obj => {
            let allocator = new map_allocator.MapAllocator(
                req.bucket,
                obj,
                req.rpc_params.parts);
            return allocator.run();
        });
}


/**
 *
 * FINALIZE_OBJECT_PART
 *
 */
function finalize_object_parts(req) {
    throw_if_maintenance(req);
    return find_cached_object_upload(req)
        .then(obj => map_writer.finalize_object_parts(req.bucket, obj, req.rpc_params.parts));
}


/**
 *
 * create_multipart
 *
 */
function create_multipart(req) {
    const multipart = _.pick(req.rpc_params, 'num', 'size', 'md5_b64', 'sha256_b64');
    multipart._id = MDStore.instance().make_md_id();
    return find_object_upload(req)
        .then(obj => {
            multipart.system = req.system._id;
            multipart.bucket = req.bucket._id;
            multipart.obj = obj._id;
        })
        .then(() => MDStore.instance().insert_multipart(multipart))
        .return({
            multipart_id: String(multipart._id)
        });
}

/**
 *
 * complete_multipart
 *
 */
function complete_multipart(req) {
    const multipart_id = MDStore.instance().make_md_id(req.rpc_params.multipart_id);
    const set_updates = {};
    let obj;
    return find_object_upload(req)
        .then(obj_arg => {
            obj = obj_arg;
        })
        .then(() => MDStore.instance().find_multipart_by_id(multipart_id))
        .then(multipart => {
            if (!_.isEqual(multipart.obj, obj._id)) throw new RpcError('NO_SUCH_MULTIPART', 'Object id mismatch');
            if (req.rpc_params.num !== multipart.num) throw new RpcError('NO_SUCH_MULTIPART', 'Multipart number mismatch');
            if (req.rpc_params.size !== multipart.size) {
                if (multipart.size >= 0) {
                    throw new RpcError('BAD_SIZE',
                        `size on complete multipart (${
                            req.rpc_params.size
                        }) differs from create multipart (${
                            multipart.size
                        })`);
                }
                set_updates.size = req.rpc_params.size;
            }
            if (req.rpc_params.md5_b64 !== multipart.md5_b64) {
                if (multipart.md5_b64) {
                    throw new RpcError('BAD_DIGEST',
                        `md5 on complete multipart (${
                            req.rpc_params.md5_b64
                        }) differs from create multipart (${
                            multipart.md5_b64
                        })`);
                }
                set_updates.md5_b64 = req.rpc_params.md5_b64;
            }
            if (req.rpc_params.sha256_b64 !== multipart.sha256_b64) {
                if (multipart.sha256_b64) {
                    throw new RpcError('BAD_DIGEST',
                        `sha256 on complete multipart (${
                            req.rpc_params.sha256_b64
                        }) differs from create multipart (${
                            multipart.sha256_b64
                        })`);
                }
                set_updates.sha256_b64 = req.rpc_params.sha256_b64;
            }
            set_updates.num_parts = req.rpc_params.num_parts;
        })
        .then(() => MDStore.instance().update_multipart_by_id(multipart_id, set_updates))
        .then(() => ({
            etag: Buffer.from(req.rpc_params.md5_b64, 'base64').toString('hex')
        }));
}

/**
 *
 * list_multiparts
 *
 */
function list_multiparts(req) {
    const num_gt = req.rpc_params.num_marker || 0;
    const limit = req.rpc_params.max || 1000;
    return find_object_upload(req)
        .then(obj => MDStore.instance().find_multiparts_of_object(obj._id, num_gt, limit))
        .then(multiparts => {
            const reply = {
                is_truncated: false,
                multiparts: [],
            };
            let last_num = 0;
            for (const multipart of multiparts) {
                if (last_num === multipart.num) continue;
                last_num = multipart.num;
                reply.multiparts.push({
                    num: multipart.num,
                    size: multipart.size,
                    etag: Buffer.from(multipart.md5_b64, 'base64').toString('hex'),
                    last_modified: multipart._id.getTimestamp().getTime(),
                });
            }
            if (reply.multiparts.length > 0 && reply.multiparts.length >= limit) {
                reply.is_truncated = true;
                reply.next_num_marker = last_num;
            }
            return reply;
        });
}


/**
 *
 * copy_object
 *
 */
function copy_object(req) {
    dbg.log0('copy_object', req.rpc_params);
    throw_if_maintenance(req);
    load_bucket(req);
    var source_bucket = req.system.buckets_by_name[req.rpc_params.source_bucket];
    if (!source_bucket) {
        throw new RpcError('NO_SUCH_BUCKET', 'No such bucket: ' + req.rpc_params.source_bucket);
    }
    var create_info;
    var existing_obj;
    var source_obj;
    return P.join(
            MDStore.instance().find_object_by_key_allow_missing(req.bucket._id, req.rpc_params.key),
            MDStore.instance().find_object_by_key(req.bucket._id, req.rpc_params.source_key)
        )
        .spread((existing_obj_arg, source_obj_arg) => {
            existing_obj = existing_obj_arg;
            source_obj = source_obj_arg;
            create_info = {
                _id: MDStore.instance().make_md_id(),
                system: req.system._id,
                bucket: req.bucket._id,
                key: req.rpc_params.key,
                size: source_obj.size,
                etag: source_obj.etag,
                content_type: req.rpc_params.content_type ||
                    source_obj.content_type ||
                    mime.lookup(req.rpc_params.key) ||
                    'application/octet-stream',
                cloud_synced: false,
                upload_size: 0,
                upload_started: new Date(),
            };
            if (source_obj.md5_b64) create_info.md5_b64 = source_obj.md5_b64;
            if (source_obj.sha256_b64) create_info.sha256_b64 = source_obj.sha256_b64;
            if (req.rpc_params.xattr_copy) {
                create_info.xattr = source_obj.xattr;
            } else if (req.rpc_params.xattr) {
                create_info.xattr = req.rpc_params.xattr;
            }
            // check if the conditions for overwrite are met, throws if not
            check_md_conditions(req, req.rpc_params.overwrite_if, existing_obj);
            check_md_conditions(req, req.rpc_params.source_if, source_obj);
            // we passed the checks, so we can delete the existing object if exists
            return delete_object_internal(existing_obj);
        })
        .then(() => MDStore.instance().insert_object(create_info))
        .then(() => MDStore.instance().copy_object_parts(source_obj, create_info))
        .then(() => {
            Dispatcher.instance().activity({
                system: req.system._id,
                level: 'info',
                event: 'obj.uploaded',
                obj: create_info._id,
                actor: req.account && req.account._id,
                desc: `${create_info.key} was copied by ${req.account && req.account.email}`,
            });
            // mark the new object not in upload mode
            return MDStore.instance().update_object_by_id(create_info._id, {
                create_time: new Date()
            }, {
                upload_size: 1,
                upload_started: 1,
            });
        })
        .then(() => ({
            source_md: get_object_info(source_obj)
        }));
}

/**
 *
 * READ_OBJECT_MAPPINGS
 *
 */
function read_object_mappings(req) {
    var obj;
    var reply = {};

    return find_object_md(req)
        .then(obj_arg => {
            obj = obj_arg;
            reply.object_md = get_object_info(obj);
            var params = _.pick(req.rpc_params,
                'start',
                'end',
                'skip',
                'limit',
                'adminfo');
            params.obj = obj;
            // allow adminfo only to admin!
            if (params.adminfo && req.role !== 'admin') {
                params.adminfo = false;
            }
            return map_reader.read_object_mappings(params);
        })
        .then(parts => {
            reply.parts = parts;
            reply.total_parts = obj.num_parts || 0;

            // when called from admin console, we do not update the stats
            // so that viewing the mapping in the ui will not increase read count
            if (req.rpc_params.adminfo) return;
            const date = new Date();
            system_store.make_changes_in_background({
                update: {
                    buckets: [{
                        _id: obj.bucket,
                        $inc: {
                            'stats.reads': 1
                        },
                        $set: {
                            'stats.last_read': date
                        }
                    }]
                }
            });
            MDStore.instance().update_object_by_id(obj._id, {
                'stats.last_read': date
            }, undefined, {
                'stats.reads': 1
            });
        })
        .return(reply);
}


/**
 *
 * READ_NODE_MAPPINGS
 *
 */
function read_node_mappings(req) {
    return nodes_client.instance().read_node_by_name(req.system._id, req.params.name)
        .then(node => {
            const node_id = mongo_utils.make_object_id(node._id);
            const params = _.pick(req.rpc_params, 'skip', 'limit');
            params.node_id = node_id;
            params.system = req.system;
            return P.join(
                map_reader.read_node_mappings(params),
                req.rpc_params.adminfo &&
                MDStore.instance().count_blocks_of_node(node_id));
        })
        .spread((objects, blocks_count) => (
            req.rpc_params.adminfo ? {
                objects: objects,
                total_count: blocks_count
            } : {
                objects: objects
            }
        ));
}


/**
 *
 * READ_OBJECT_MD
 *
 */
function read_object_md(req) {
    dbg.log0('read_obj(1):', req.rpc_params);
    const adminfo = req.rpc_params.adminfo;
    let info;
    return find_object_md(req)
        .then(obj => {
            info = get_object_info(obj);
            if (!adminfo || req.role !== 'admin') return;

            // using the internal IP doesn't work when there is a different external ip
            // or when the intention is to use dns name.
            const endpoint =
                adminfo.signed_url_endpoint ||
                url.parse(req.system.base_address || '').hostname ||
                ip_module.address();
            const account_keys = req.account.access_keys[0];
            info.s3_signed_url = cloud_utils.get_signed_url({
                endpoint: endpoint,
                access_key: account_keys.access_key,
                secret_key: account_keys.secret_key,
                bucket: req.rpc_params.bucket,
                key: req.rpc_params.key
            });

            return map_reader.read_object_mappings({
                    obj: obj,
                    adminfo: true
                })
                .then(parts => {
                    info.total_parts_count = parts.length;
                    info.capacity_size = _.reduce(parts, (sum_capacity, part) => {
                        let frag = part.chunk.frags[0];
                        return sum_capacity + (frag.size * frag.blocks.length);
                    }, 0);
                });
        })
        .then(() => info);
}



/**
 *
 * UPDATE_OBJECT_MD
 *
 */
function update_object_md(req) {
    dbg.log0('update object md', req.rpc_params);
    throw_if_maintenance(req);
    const set_updates = _.pick(req.rpc_params, 'content_type', 'xattr');
    return find_object_md(req)
        .then(obj => MDStore.instance().update_object_by_id(obj._id, set_updates))
        .return();
}



/**
 *
 * DELETE_OBJECT
 *
 */
function delete_object(req) {
    throw_if_maintenance(req);
    load_bucket(req);
    let obj;
    return MDStore.instance().find_object_by_key_allow_missing(req.bucket._id, req.rpc_params.key)
        .then(obj_arg => {
            obj = obj_arg;
            return delete_object_internal(obj);
        })
        .then(() => {
            if (!obj) return;
            Dispatcher.instance().activity({
                system: req.system._id,
                level: 'info',
                event: 'obj.deleted',
                obj: obj._id,
                actor: req.account && req.account._id,
                desc: `${obj.key} was deleted by ${req.account && req.account.email}`,
            });
        })
        .return();
}


/**
 *
 * DELETE_MULTIPLE_OBJECTS
 *
 */
function delete_multiple_objects(req) {
    dbg.log2('delete_multiple_objects: keys =', req.params.keys);
    throw_if_maintenance(req);
    load_bucket(req);
    // TODO: change it to perform changes in batch
    // TODO: missing dispatch of activity log
    return P.map(req.params.keys, key =>
            MDStore.instance().find_object_by_key_allow_missing(req.bucket._id, key)
            .then(obj => delete_object_internal(obj))
        )
        .return();
}

/**
 *
 * DELETE_MULTIPLE_OBJECTS
 *
 */
function delete_multiple_objects_by_prefix(req) {
    dbg.log0('delete_multiple_objects_by_prefix (lifecycle): prefix =', req.params.prefix);
    load_bucket(req);
    // TODO: change it to perform changes in batch. Won't scale.
    return list_objects(req)
        .then(res => P.map(res.objects, obj => {
            dbg.log0('delete_multiple_objects_by_prefix:', obj.key);
            return delete_object_internal(obj);
        }))
        .return();
}


// The method list_objects_s3 is used for s3 access exclusively
// Read: http://docs.aws.amazon.com/AmazonS3/latest/API/RESTBucketGET.html
// TODO: Currently we implement v1 of list-objects need to implement v2 as well
// There are two main ways to store objects inside folders:
// First way (mainly used by Cyberduck) - The objects are stored inside folders
// In this case Cyberduck will create an empty "object" (size 0) for each folder
// So to upload /tmp/object.mp4, Cyberduck will upload 0 sized object with key tmp/
// And afterwards upload an object with the key /tmp/object.mp4, which will have the content
// Second way - The objects are stored inside folders but we don't create the folders
// In this case we just upload the objects and write the folder hierarchy in it's key
// So to we just upload a file with key /tmp/object.mp4 and the list_objects will resolve it
function list_objects_s3(req) {
    dbg.log0('list_objects_s3', req.rpc_params);
    // Prefix mainly used as a folder name, in order to get all objects/prefixes inside that folder
    // Notice that the prefix can also be used as a searching tool among objects (not only folder)
    var prefix = req.rpc_params.prefix || '';
    // The delimiter is usually '/', this describes how we should handle the folder hierarchy
    var delimiter = req.rpc_params.delimiter || '';
    // Last object's key that was received from list-objects last call (when truncated)
    // This is used in order to continue from a certain key when the response is truncated
    var marker = req.rpc_params.key_marker ? (prefix + req.rpc_params.key_marker) : '';

    const received_limit = _.get(req, 'rpc_params.limit', 1000);

    if (received_limit < 0) {
        const new_err = new Error();
        new_err.message = 'Limit must be a positive Integer';
        throw new_err;
    }

    var limit = Math.min(received_limit, 1000);

    var results = [];
    var reply = {
        is_truncated: false,
        objects: [],
        common_prefixes: []
    };

    // In case that we've received max-keys 0, we should return an empty reply without is_truncated
    // This is used in order to follow aws spec and bevaiour
    if (!limit) {
        return P.resolve(reply);
    }

    // ********* Important!!! *********
    // Notice that we add 1 to the limit.
    // This addition will be used in order to know if the response if truncated or not
    // Which means that we will always query 1 additional object/prefix and then cut it in response
    limit += 1;
    load_bucket(req);
    var done = false;
    return promise_utils.pwhile(
<<<<<<< HEAD
            function() {
                return !done;
            },
            function() {
                return P.fcall(() => {
                        return _list_next_objects(req, delimiter, prefix, marker, limit);
                    })
                    .then(res => {
                        results = _.concat(results, res);
                        // This is the case when there are no more objects that apply to the query
                        if (_.get(res, 'length', 0) === 0) {
                            // If there were no object/common prefixes to match then no next marker
                            done = true;
                        } else if (results.length >= limit) {
                            // This is the case when the number of objects that apply to the query
                            // Exceeds the number of objects that we've requested (max-keys)
                            // Thus we must cut the additional object (as mentioned above we request
                            // one more key in order to know if the response is truncated or not)
                            // In order to reply with the right amount of objects and prefixes
                            results = results.slice(0, limit - 1);
                            reply.is_truncated = true;
                            // Marking the object/prefix that we've stopped on
                            // Notice: THIS IS THE LAST OBJECT AFTER THE POP
                            reply.next_marker = results[results.length - 1].key;
                            done = true;
                        } else {
                            // In this case we did not reach the end yet
                            marker = res[res.length - 1].key;
                        }
                    });
=======
            () => !done,
            () => MDStore.instance().find_objects_by_prefix_and_delimiter({
                bucket_id: req.bucket._id,
                upload_mode: req.rpc_params.upload_mode,
                delimiter,
                prefix,
                marker,
                limit
            })
            .then()
            .then(res => {
                res = _.map(res, r => (
                    r.obj ? {
                        key: r.key,
                        info: get_object_info(r.obj)
                    } : r
                ));
                results = _.concat(results, res);
                // This is the case when there are no more objects that apply to the query
                if (_.get(res, 'length', 0) === 0) {
                    // If there were no object/common prefixes to match then no next marker
                    reply.next_marker = marker;
                    done = true;
                } else if (results.length >= limit) {
                    // This is the case when the number of objects that apply to the query
                    // Exceeds the number of objects that we've requested (max-keys)
                    // Thus we must cut the additional object (as mentioned above we request
                    // one more key in order to know if the response is truncated or not)
                    // In order to reply with the right amount of objects and prefixes
                    results = results.slice(0, limit - 1);
                    reply.is_truncated = true;
                    // Marking the object/prefix that we've stopped on
                    // Notice: THIS IS THE LAST OBJECT AFTER THE POP
                    reply.next_marker = results[results.length - 1].key;
                    done = true;
                } else {
                    // In this case we did not reach the end yet
                    marker = res[res.length - 1].key;
                }
>>>>>>> 3a06ea14
            })
        )
        .then(() => {
            // Fetching common prefixes and returning them in appropriate property
            reply.common_prefixes = _.compact(_.map(results, result => {
                if (!result.info) {
                    return result.key;
                }
            }));

            // Creating set of prefixes for an efficient look up
            let prefixes_set = new Set(reply.common_prefixes);
            // Filtering all of the prefixes and returning only objects
            reply.objects = _.filter(results, obj => !prefixes_set.has(obj.key));

            return reply;
        });
}

function list_objects(req) {
    dbg.log0('list_objects', req.rpc_params);
    load_bucket(req);
    let key;
    if (req.rpc_params.prefix) {
        key = new RegExp('^' + string_utils.escapeRegExp(req.rpc_params.prefix));
    } else if (req.rpc_params.key_query) {
        key = new RegExp(string_utils.escapeRegExp(req.rpc_params.key_query), 'i');
    } else if (req.rpc_params.key_regexp) {
        key = new RegExp(req.rpc_params.key_regexp);
    } else if (req.rpc_params.key_glob) {
        key = glob_to_regexp(req.rpc_params.key_glob);
    }
    return MDStore.instance().find_objects({
            bucket_id: req.bucket._id,
            key: key,
            upload_mode: req.rpc_params.upload_mode,
            max_create_time: req.rpc_params.create_time,
            limit: req.rpc_params.limit,
            skip: req.rpc_params.skip,
            sort: req.rpc_params.sort,
            order: req.rpc_params.order,
            pagination: req.rpc_params.pagination,
        })
        .then(res => {
            res.objects = _.map(res.objects, obj => ({
                key: obj.key,
                info: get_object_info(obj),
            }));
            return res;
        });
}


function report_error_on_object(req) {
    // const bucket = req.rpc_params.bucket;
    // const key = req.rpc_params.key;
    // TODO should mark read errors on the object part & chunk?

    // report the blocks error to nodes monitor and allocator
    // so that next allocation attempts will use working nodes
    return nodes_client.instance().report_error_on_node_blocks(
        req.system._id, req.rpc_params.blocks_report);
}


function add_s3_usage_report(req) {
    return P.fcall(() => {
        return ObjectStats.create({
            system: req.system,
            s3_usage_info: req.rpc_params.s3_usage_info,
            s3_errors_info: req.rpc_params.s3_errors_info,
        });
    }).return();
}

function remove_s3_usage_reports(req) {
    var q = ObjectStats.remove();
    if (!_.isUndefined(req.rpc_params.till_time)) {
        // query backwards from given time
        req.rpc_params.till_time = new Date(req.rpc_params.till_time);
        q.where('time').lte(req.rpc_params.till_time);
    } else {
        throw new RpcError('NO TILL_TIME', 'Parameters do not have till_time: ' + req.rpc_params);
    }
    //q.limit(req.rpc_params.limit || 10);
    return P.resolve(q.exec())
        .catch(err => {
            throw new RpcError('COULD NOT DELETE REPORTS', 'Error Deleting Reports: ' + err);
        })
        .return();
}

function read_s3_usage_report(req) {
    var q = ObjectStats.find({
        deleted: null
    }).lean();
    if (req.rpc_params.from_time) {
        // query backwards from given time
        req.rpc_params.from_time = new Date(req.rpc_params.from_time);
        q.where('time').gt(req.rpc_params.from_time).sort('-time');
    } else {
        // query backward from last time
        q.sort('-time');
    }
    //q.limit(req.rpc_params.limit || 10);
    return P.resolve(q.exec())
        .then(reports => {
            reports = _.map(reports, report_item => {
                let report = _.pick(report_item, 'system', 's3_usage_info', 's3_errors_info');
                report.time = report_item.time.getTime();
                return report;
            });
            // if (reverse) {
            //     reports.reverse();
            // }
            return {
                reports: reports
            };
        });
}



// UTILS //////////////////////////////////////////////////////////


function get_object_info(md) {
    var info = _.pick(md, 'size', 'content_type', 'etag', 'xattr', 'key', 'cloud_synced');
    var bucket = system_store.data.get_by_id(md.bucket);

    info.bucket = bucket.name;
    info.version_id = String(md._id);
    info.size = info.size || 0;
    info.content_type = info.content_type || 'application/octet-stream';
    info.etag = info.etag || '';
    info.upload_started = md.upload_started && md.upload_started.getTime();
    info.create_time = md.create_time && md.create_time.getTime();
    if (_.isNumber(md.upload_size)) {
        info.upload_size = md.upload_size;
    }
    info.stats = md.stats ? {
        reads: md.stats.reads || 0,
        last_read: (md.stats.last_read && md.stats.last_read.getTime()) || 0,
    } : {
        reads: 0,
        last_read: 0,
    };
    return info;
}

function load_bucket(req) {
    var bucket = req.system.buckets_by_name[req.rpc_params.bucket];
    if (!bucket) {
        throw new RpcError('NO_SUCH_BUCKET', 'No such bucket: ' + req.rpc_params.bucket);
    }
    req.check_bucket_permission(bucket);
    req.bucket = bucket;
}

function find_object_md(req) {
    load_bucket(req);
    return MDStore.instance().find_object_by_key(req.bucket._id, req.rpc_params.key)
        .then(obj => mongo_utils.check_entity_not_deleted(obj, 'object'));
}

function find_object_upload(req) {
    load_bucket(req);
    if (!MDStore.instance().is_valid_md_id(req.rpc_params.upload_id)) {
        throw new RpcError('NO_SUCH_UPLOAD', `invalid id ${req.rpc_params.upload_id}`);
    }
    const obj_id = MDStore.instance().make_md_id(req.rpc_params.upload_id);
    return MDStore.instance().find_object_by_id(obj_id)
        .then(obj => check_object_upload_mode(req, obj));
}

// short living cache for objects
// the purpose is to reduce hitting the DB many many times per second during upload/download.
const object_md_cache = new LRUCache({
    name: 'ObjectMDCache',
    max_usage: 1000,
    expiry_ms: 1000, // 1 second of blissfull ignorance
    load: function(id) {
        const obj_id = MDStore.instance().make_md_id(id);
        console.log('ObjectMDCache: load', obj_id);
        return MDStore.instance().find_object_by_id(obj_id);
    }
});

function find_cached_object_upload(req) {
    load_bucket(req);
    return P.resolve()
        .then(() => object_md_cache.get_with_cache(req.rpc_params.upload_id))
        .then(obj => check_object_upload_mode(req, obj));
}

function check_object_upload_mode(req, obj) {
    if (!obj || obj.deleted) {
        throw new RpcError('NO_SUCH_UPLOAD',
            'No such upload id: ' + req.rpc_params.upload_id);
    }
    if (String(req.system._id) !== String(obj.system)) {
        throw new RpcError('NO_SUCH_UPLOAD',
            'No such upload id in system: ' + req.rpc_params.upload_id);
    }
    if (String(req.bucket._id) !== String(obj.bucket)) {
        throw new RpcError('NO_SUCH_UPLOAD',
            'No such upload id in bucket: ' + req.rpc_params.upload_id);
    }
    // TODO: Should look at the upload_size or create_time?
    if (!_.isNumber(obj.upload_size)) {
        throw new RpcError('NO_SUCH_UPLOAD',
            'Object not in upload mode: ' + obj.key +
            ' upload_size ' + obj.upload_size);
    }
    return obj;
}

function delete_object_internal(obj) {
    if (!obj) return;
    return MDStore.instance().update_object_by_id(obj._id, {
            deleted: new Date(),
            cloud_synced: false
        })
        .then(() => map_deleter.delete_object_mappings(obj))
        .return();
}

function check_md_conditions(req, conditions, obj) {
    if (!conditions) {
        return;
    }
    if (conditions.if_modified_since) {
        if (!obj ||
            conditions.if_modified_since < obj._id.getTimestamp().getTime()) {
            throw new RpcError('IF_MODIFIED_SINCE');
        }
    }
    if (conditions.if_unmodified_since) {
        if (!obj ||
            conditions.if_unmodified_since > obj._id.getTimestamp().getTime()) {
            throw new RpcError('IF_UNMODIFIED_SINCE');
        }
    }
    if (conditions.if_match_etag) {
        if (!(obj && http_utils.match_etag(conditions.if_match_etag, obj.etag))) {
            throw new RpcError('IF_MATCH_ETAG');
        }
    }
    if (conditions.if_none_match_etag) {
        if (obj && http_utils.match_etag(conditions.if_none_match_etag, obj.etag)) {
            throw new RpcError('IF_NONE_MATCH_ETAG');
        }
    }
}

function throw_if_maintenance(req) {
    if (req.system && system_server_utils.system_in_maintenance(req.system._id)) {
        throw new RpcError('SYSTEM_IN_MAINTENANCE',
            'Operation not supported during maintenance mode');
    }
}

// EXPORTS
// object upload
exports.create_object_upload = create_object_upload;
exports.complete_object_upload = complete_object_upload;
exports.abort_object_upload = abort_object_upload;
// multipart
exports.create_multipart = create_multipart;
exports.complete_multipart = complete_multipart;
exports.list_multiparts = list_multiparts;
// allocation of parts chunks and blocks
exports.allocate_object_parts = allocate_object_parts;
exports.finalize_object_parts = finalize_object_parts;
// copy
exports.copy_object = copy_object;
// read
exports.read_object_mappings = read_object_mappings;
exports.read_node_mappings = read_node_mappings;
// object meta-data
exports.read_object_md = read_object_md;
exports.update_object_md = update_object_md;
// deletion
exports.delete_object = delete_object;
exports.delete_multiple_objects = delete_multiple_objects;
exports.delete_multiple_objects_by_prefix = delete_multiple_objects_by_prefix;
// listing
exports.list_objects = list_objects;
exports.list_objects_s3 = list_objects_s3;
// error handling
exports.report_error_on_object = report_error_on_object;
// stats
exports.read_s3_usage_report = read_s3_usage_report;
exports.add_s3_usage_report = add_s3_usage_report;
exports.remove_s3_usage_reports = remove_s3_usage_reports;<|MERGE_RESOLUTION|>--- conflicted
+++ resolved
@@ -670,38 +670,6 @@
     load_bucket(req);
     var done = false;
     return promise_utils.pwhile(
-<<<<<<< HEAD
-            function() {
-                return !done;
-            },
-            function() {
-                return P.fcall(() => {
-                        return _list_next_objects(req, delimiter, prefix, marker, limit);
-                    })
-                    .then(res => {
-                        results = _.concat(results, res);
-                        // This is the case when there are no more objects that apply to the query
-                        if (_.get(res, 'length', 0) === 0) {
-                            // If there were no object/common prefixes to match then no next marker
-                            done = true;
-                        } else if (results.length >= limit) {
-                            // This is the case when the number of objects that apply to the query
-                            // Exceeds the number of objects that we've requested (max-keys)
-                            // Thus we must cut the additional object (as mentioned above we request
-                            // one more key in order to know if the response is truncated or not)
-                            // In order to reply with the right amount of objects and prefixes
-                            results = results.slice(0, limit - 1);
-                            reply.is_truncated = true;
-                            // Marking the object/prefix that we've stopped on
-                            // Notice: THIS IS THE LAST OBJECT AFTER THE POP
-                            reply.next_marker = results[results.length - 1].key;
-                            done = true;
-                        } else {
-                            // In this case we did not reach the end yet
-                            marker = res[res.length - 1].key;
-                        }
-                    });
-=======
             () => !done,
             () => MDStore.instance().find_objects_by_prefix_and_delimiter({
                 bucket_id: req.bucket._id,
@@ -723,7 +691,6 @@
                 // This is the case when there are no more objects that apply to the query
                 if (_.get(res, 'length', 0) === 0) {
                     // If there were no object/common prefixes to match then no next marker
-                    reply.next_marker = marker;
                     done = true;
                 } else if (results.length >= limit) {
                     // This is the case when the number of objects that apply to the query
@@ -741,7 +708,6 @@
                     // In this case we did not reach the end yet
                     marker = res[res.length - 1].key;
                 }
->>>>>>> 3a06ea14
             })
         )
         .then(() => {
