/**
 *
 * OBJECT_SERVER
 *
 */
'use strict';

const _ = require('lodash');
const url = require('url');
const mime = require('mime');
const ip_module = require('ip');
const glob_to_regexp = require('glob-to-regexp');

const P = require('../../util/promise');
const dbg = require('../../util/debug_module')(__filename);
const LRUCache = require('../../util/lru_cache');
const md_store = require('./md_store');
const map_copy = require('./map_copy');
const RpcError = require('../../rpc/rpc_error');
const map_writer = require('./map_writer');
const map_reader = require('./map_reader');
const map_deleter = require('./map_deleter');
const Dispatcher = require('../notifications/dispatcher');
const mongo_utils = require('../../util/mongo_utils');
const ObjectStats = require('../analytic_services/object_stats');
const nodes_client = require('../node_services/nodes_client');
const system_store = require('../system_services/system_store').get_instance();
const string_utils = require('../../util/string_utils');
const map_allocator = require('./map_allocator');
const mongo_functions = require('../../util/mongo_functions');
const system_server_utils = require('../utils/system_server_utils');
<<<<<<< HEAD
const promise_utils = require('../../util/promise_utils');
=======
const cloud_utils = require('../utils/cloud_utils');
const moment = require('moment');
>>>>>>> 151c2f21

/**
 *
 * create_object_upload
 *
 */
function create_object_upload(req) {
    dbg.log0('create_object_upload:', req.rpc_params);
    throw_if_maintenance(req);
    load_bucket(req);
    var info = {
        _id: md_store.make_md_id(),
        system: req.system._id,
        bucket: req.bucket._id,
        key: req.rpc_params.key,
        content_type: req.rpc_params.content_type ||
            mime.lookup(req.rpc_params.key) ||
            'application/octet-stream',
        upload_started: new Date(),
        upload_size: 0,
        cloud_synced: false,
    };
    if (req.rpc_params.size) {
        info.size = req.rpc_params.size;
    }
    if (req.rpc_params.xattr) {
        info.xattr = req.rpc_params.xattr;
    }
    return P.resolve(md_store.ObjectMD.findOne({
            system: req.system._id,
            bucket: req.bucket._id,
            key: req.rpc_params.key,
            deleted: null
        }))
        .then(existing_obj => {
            // check if the conditions for overwrite are met, throws if not
            check_md_conditions(req, req.rpc_params.overwrite_if, existing_obj);
            // we passed the checks, so we can delete the existing object if exists
            if (existing_obj) {
                return delete_object_internal(existing_obj);
            }
        })
        .then(() => md_store.ObjectMD.create(info))
        .return({
            upload_id: String(info._id)
        });
}



/**
 *
 * LIST_MULTIPART_PARTS
 *
 */
function list_multipart_parts(req) {
    return find_object_upload(req)
        .then(obj => {
            var params = _.pick(req.rpc_params,
                'part_number_marker',
                'max_parts');
            params.obj = obj;
            return map_writer.list_multipart_parts(params);
        });
}


/**
 *
 * COMPLETE_PART_UPLOAD
 *
 * Set md5 for part (which is part of multipart upload)
 */
function complete_part_upload(req) {
    dbg.log1('complete_part_upload - etag', req.rpc_params.etag, 'req:', req);
    throw_if_maintenance(req);
    return find_object_upload(req)
        .then(obj => {
            var params = _.pick(req.rpc_params,
                'upload_part_number', 'etag');
            params.obj = obj;
            return map_writer.set_multipart_part_md5(params);
        });
}

/**
 *
 * complete_object_upload
 *
 */
function complete_object_upload(req) {
    var obj;
    var obj_etag = req.rpc_params.etag || '';
    throw_if_maintenance(req);
    return find_object_upload(req)
        .then(obj_arg => {
            obj = obj_arg;
            if (req.rpc_params.fix_parts_size) {
                return map_writer.calc_multipart_md5(obj)
                    .then(aggregated_md5 => {
                        obj_etag = aggregated_md5;
                        dbg.log0('aggregated_md5', obj_etag);
                        return map_writer.fix_multipart_parts(obj);
                    });
            } else {
                dbg.log0('complete_object_upload no fix for', obj);
                return obj.size;
            }
        })
        .then(object_size => {
            Dispatcher.instance().activity({
                system: req.system,
                level: 'info',
                event: 'obj.uploaded',
                obj: obj,
                actor: req.account && req.account._id,
                desc: `${obj.key} was uploaded by ${req.account && req.account.email}`,
            });

            return md_store.ObjectMD.collection.updateOne({
                _id: obj._id
            }, {
                $set: {
                    size: object_size || obj.size,
                    create_time: new Date(),
                    etag: obj_etag
                },
                $unset: {
                    upload_size: 1,
                    upload_started: 1,
                }
            });
        })
        .then(() => {
            system_store.make_changes_in_background({
                update: {
                    buckets: [{
                        _id: obj.bucket,
                        $inc: {
                            'stats.writes': 1
                        },
                        $set: {
                            'stats.last_write': new Date()
                        }
                    }]
                }
            });
            return {
                etag: obj_etag
            };
        })
        .catch(err => {
            dbg.error('complete_object_upload: ERROR', err.stack || err);
            throw err;
        });
}


/**
 *
 * abort_object_upload
 *
 */
function abort_object_upload(req) {
    //TODO: Maybe mark the ul as aborted so we won't continue to allocate parts
    //and only then delete. Thus not having currently allocated parts deleted,
    //while continuing to ul resulting in a partial file
    return find_object_upload(req)
        .then(obj => delete_object_internal(obj))
        .return();
}



/**
 *
 * ALLOCATE_OBJECT_PARTS
 *
 */
function allocate_object_parts(req) {
    throw_if_maintenance(req);
    return find_cached_object_upload(req)
        .then(obj => {
            let allocator = new map_allocator.MapAllocator(
                req.bucket,
                obj,
                req.rpc_params.parts);
            return allocator.run();
        });
}


/**
 *
 * FINALIZE_OBJECT_PART
 *
 */
function finalize_object_parts(req) {
    throw_if_maintenance(req);
    return find_cached_object_upload(req)
        .then(obj => {
            return map_writer.finalize_object_parts(
                req.bucket,
                obj,
                req.rpc_params.parts);
        });
}


/**
 *
 * copy_object
 *
 */
function copy_object(req) {
    dbg.log0('copy_object', req.rpc_params);
    throw_if_maintenance(req);
    load_bucket(req);
    var source_bucket = req.system.buckets_by_name[req.rpc_params.source_bucket];
    if (!source_bucket) {
        throw new RpcError('NO_SUCH_BUCKET', 'No such bucket: ' + req.rpc_params.source_bucket);
    }
    var create_info;
    var existing_obj;
    var source_obj;
    return P.join(
            md_store.ObjectMD.findOne({
                system: req.system._id,
                bucket: req.bucket._id,
                key: req.rpc_params.key,
                deleted: null
            }),
            md_store.ObjectMD.findOne({
                system: req.system._id,
                bucket: source_bucket._id,
                key: req.rpc_params.source_key,
                deleted: null
            }))
        .spread((existing_obj_arg, source_obj_arg) => {
            existing_obj = existing_obj_arg;
            source_obj = source_obj_arg;
            if (!source_obj) {
                throw new RpcError('NO_SUCH_OBJECT',
                    'No such object: ' + req.rpc_params.source_bucket +
                    ' ' + req.rpc_params.source_key);
            }
            create_info = {
                _id: md_store.make_md_id(),
                system: req.system._id,
                bucket: req.bucket._id,
                key: req.rpc_params.key,
                size: source_obj.size,
                etag: source_obj.etag,
                upload_started: new Date(),
                content_type: req.rpc_params.content_type ||
                    source_obj.content_type ||
                    mime.lookup(req.rpc_params.key) ||
                    'application/octet-stream',
                upload_size: 0,
                cloud_synced: false,
            };
            if (req.rpc_params.xattr_copy) {
                create_info.xattr = source_obj.xattr;
            } else if (req.rpc_params.xattr) {
                create_info.xattr = req.rpc_params.xattr;
            }
            // check if the conditions for overwrite are met, throws if not
            check_md_conditions(req, req.rpc_params.overwrite_if, existing_obj);
            check_md_conditions(req, req.rpc_params.source_if, source_obj);
            // we passed the checks, so we can delete the existing object if exists
            if (existing_obj) {
                return delete_object_internal(existing_obj);
            }
        })
        .then(() => md_store.ObjectMD.create(create_info))
        .then(() => {
            let copy = new map_copy.MapCopy(source_obj, create_info);
            return copy.run();
        })
        .then(() => {
            Dispatcher.instance().activity({
                system: req.system,
                level: 'info',
                event: 'obj.uploaded',
                obj: create_info._id,
                actor: req.account && req.account._id,
                desc: `${create_info.key} was copied by ${req.account && req.account.email}`,
            });
            // mark the new object not in upload mode
            return md_store.ObjectMD.collection.updateOne({
                _id: create_info._id
            }, {
                $set: {
                    create_time: new Date()
                },
                $unset: {
                    upload_size: 1,
                    upload_started: 1,
                }
            });
        })
        .then(() => {
            return {
                source_md: get_object_info(source_obj)
            };
        });
}

/**
 *
 * READ_OBJECT_MAPPINGS
 *
 */
function read_object_mappings(req) {
    var obj;
    var reply = {};

    return find_object_md(req)
        .then(obj_arg => {
            obj = obj_arg;
            reply.object_md = get_object_info(obj);
            var params = _.pick(req.rpc_params,
                'start',
                'end',
                'skip',
                'limit',
                'adminfo');
            params.obj = obj;
            // allow adminfo only to admin!
            if (params.adminfo && req.role !== 'admin') {
                params.adminfo = false;
            }
            return map_reader.read_object_mappings(params);
        })
        .then(parts => {
            reply.parts = parts;
            // when called from admin console, we do not update the stats
            // so that viewing the mapping in the ui will not increase read count
            // We do count the number of parts and return them
            if (req.rpc_params.adminfo) {
                return P.resolve(md_store.ObjectPart.collection.count({
                        obj: obj._id,
                        deleted: null,
                    }))
                    .then(c => {
                        reply.total_parts = c;
                    });
            } else {
                let date = new Date();
                system_store.make_changes_in_background({
                    update: {
                        buckets: [{
                            _id: obj.bucket,
                            $inc: {
                                'stats.reads': 1
                            },
                            $set: {
                                'stats.last_read': date
                            }
                        }]
                    }
                });
                return P.resolve(md_store.ObjectMD.collection.updateOne({
                    _id: obj._id
                }, {
                    $inc: {
                        'stats.reads': 1
                    },
                    $set: {
                        'stats.last_read': new Date()
                    }
                }));
            }
        })
        .return(reply);
}


/**
 *
 * READ_NODE_MAPPINGS
 *
 */
function read_node_mappings(req) {
    var node;
    return nodes_client.instance().read_node_by_name(req.system._id, req.params.name)
        .then(node_arg => {
            node = node_arg;
            var params = _.pick(req.rpc_params, 'skip', 'limit');
            params.node_id = node._id;
            params.system = req.system;
            return map_reader.read_node_mappings(params);
        })
        .then(objects => {
            if (req.rpc_params.adminfo) {
                return md_store.DataBlock.collection.count({
                        system: req.system._id,
                        node: mongo_utils.make_object_id(node._id),
                        deleted: null
                    })
                    .then(count => ({
                        objects: objects,
                        total_count: count
                    }));
            } else {
                return {
                    objects: objects
                };
            }
        });
}


/**
 *
 * READ_OBJECT_MD
 *
 */
function read_object_md(req) {
    dbg.log0('read_obj(1):', req.rpc_params);
    const adminfo = req.rpc_params.adminfo;
    let info;
    return find_object_md(req)
        .then(obj => {
            info = get_object_info(obj);
            if (!adminfo || req.role !== 'admin') return;

            // using the internal IP doesn't work when there is a different external ip
            // or when the intention is to use dns name.
            const endpoint =
                adminfo.signed_url_endpoint ||
                url.parse(req.system.base_address || '').hostname ||
                ip_module.address();
            const account_keys = req.account.access_keys[0];
            info.s3_signed_url = cloud_utils.get_signed_url({
                endpoint: endpoint,
                access_key: account_keys.access_key,
                secret_key: account_keys.secret_key,
                bucket: req.rpc_params.bucket,
                key: req.rpc_params.key
            });

            return map_reader.read_object_mappings({
                    obj: obj,
                    adminfo: true
                })
                .then(parts => {
                    info.total_parts_count = parts.length;
                    info.capacity_size = _.reduce(parts, (sum_capacity, part) => {
                        let frag = part.chunk.frags[0];
                        return sum_capacity + (frag.size * frag.blocks.length);
                    }, 0);
                });
        })
        .then(() => info);
}



/**
 *
 * UPDATE_OBJECT_MD
 *
 */
function update_object_md(req) {
    dbg.log0('update object md', req.rpc_params);
    throw_if_maintenance(req);
    return find_object_md(req)
        .then(obj => {
            var updates = _.pick(req.rpc_params, 'content_type', 'xattr');
            return obj.update(updates).exec();
        })
        .then(obj => mongo_utils.check_entity_not_deleted(obj, 'object'))
        .return();
}



/**
 *
 * DELETE_OBJECT
 *
 */
function delete_object(req) {
    throw_if_maintenance(req);
    load_bucket(req);
    let obj_to_delete;
    return P.fcall(() => {
            var query = _.omit(object_md_query(req), 'deleted');
            return md_store.ObjectMD.findOne(query).exec();
        })
        .then(obj => mongo_utils.check_entity_not_found(obj, 'object'))
        .then(obj => {
            obj_to_delete = obj;
            delete_object_internal(obj);
        })
        .then(() => {
            Dispatcher.instance().activity({
                system: req.system,
                level: 'info',
                event: 'obj.deleted',
                obj: obj_to_delete,
                actor: req.account && req.account._id,
                desc: `${obj_to_delete.key} was deleted by ${req.account && req.account.email}`,
            });
        })
        .return();
}


/**
 *
 * DELETE_MULTIPLE_OBJECTS
 * delete multiple objects
 *
 */
function delete_multiple_objects(req) {
    dbg.log2('delete_multiple_objects: keys =', req.params.keys);
    throw_if_maintenance(req);
    load_bucket(req);
    // TODO: change it to perform changes in one transaction
    return P.all(_.map(req.params.keys, function(key) {
            return P.fcall(() => {
                    var query = {
                        system: req.system._id,
                        bucket: req.bucket._id,
                        key: key
                    };
                    return md_store.ObjectMD.findOne(query).exec();
                })
                .then(obj => mongo_utils.check_entity_not_found(obj, 'object'))
                .then(obj => delete_object_internal(obj));
        }))
        .return();
}

/**
 *
 * DELETE_MULTIPLE_OBJECTS
 * delete multiple objects
 *
 */
function delete_multiple_objects_by_prefix(req) {
    dbg.log0('delete_multiple_objects_by_prefix (lifecycle): prefix =', req.params.prefix);

<<<<<<< HEAD
// /**
//  * return a regexp pattern to be appended to a prefix
//  * to make it match "prefix/file" or "prefix/dir/"
//  * but with a custom delimiter instead of /
//  * @param delimiter - a single character.
//  */
// function one_level_delimiter(delimiter) {
//     var d = string_utils.escapeRegExp(delimiter[0]);
//     return '[^' + d + ']*' + d + '?$';
// }
//
// /**
//  * common case is / as delimiter
//  */
// var ONE_LEVEL_SLASH_DELIMITER = one_level_delimiter('/');
//

function list_objects_s3(req) {
    dbg.log0('list_objects_s3', req.rpc_params);
=======
    load_bucket(req);
    // TODO: change it to perform changes in one transaction. Won't scale.
    return list_objects(req)
        .then(items => {
            dbg.log0('objects by prefix', items.objects);
            if (items.objects.length > 0) {
                return P.all(_.map(items.objects, function(single_object) {
                    dbg.log0('single obj deleted:', single_object.key);
                    return P.fcall(() => {
                            var query = {
                                system: req.system._id,
                                bucket: req.bucket._id,
                                key: single_object.key
                            };
                            return md_store.ObjectMD.findOne(query).exec();
                        })
                        .then(obj => mongo_utils.check_entity_not_found(obj, 'object'))
                        .then(obj => delete_object_internal(obj));
                })).return();
            }
        })
        .return();
}
/**
 * return a regexp pattern to be appended to a prefix
 * to make it match "prefix/file" or "prefix/dir/"
 * but with a custom delimiter instead of /
 * @param delimiter - a single character.
 */
function one_level_delimiter(delimiter) {
    var d = string_utils.escapeRegExp(delimiter[0]);
    return '[^' + d + ']*' + d + '?$';
}

/**
 * common case is / as delimiter
 */
var ONE_LEVEL_SLASH_DELIMITER = one_level_delimiter('/');


/**
 *
 * LIST_OBJECTS
 *
 */
function list_objects(req) {
    dbg.log0('list_objects', req.rpc_params);
>>>>>>> 151c2f21
    var prefix = req.rpc_params.prefix || '';
    var delimiter = req.rpc_params.delimiter || '';
    var marker = prefix + (req.rpc_params.key_marker || '');
    var limit = req.rpc_params.limit || 1000;
    // ********* Important!!! *********
    // Notice that we add 1 to the limit.
    // This addition will be used in order to know if the response if truncated or not
    // Which means that we will always query 1 additional object/prefix and then cut it in response
    limit += 1;
    var results = [];
    var reply = {
        is_truncated: false,
        objects: [],
        common_prefixes: []
    };
    load_bucket(req);
    var done = false;
    return promise_utils.pwhile(
            function() {
                return !done;
            },
            function() {
                return P.fcall(() => {
                        return _list_next_objects(req, delimiter, prefix, marker, limit);
                    })
                    .then(res => {
                        console.warn('JEN WHAT HAPPEND2', res, results, _.get(res, 'length', 0), results.length, limit);
                        results = _.concat(results, res);
                        if (_.get(res, 'length', 0) === 0) {
                            // If there were no object/common prefixes to match than no next marker
                            // reply.next_marker = marker;
                            reply.next_marker = marker.slice(prefix.length);
                            done = true;
                        } else if (results.length === limit) {
                            results.pop();
                            reply.is_truncated = true;
                            reply.next_marker = results[results.length - 1].key;
                            done = true;
                        } else {
                            limit -= results.length;
                            // marker += res[res.length - 1].key;
                            marker = prefix + res[res.length - 1].key;
                        }
                    });
            })
        .then(() => {
            // Fetching common prefixes and returning them in appropriate property
            reply.common_prefixes = _.compact(_.map(results, common_prefixes => {
                if (_.isUndefined(common_prefixes.info)) {
                    return common_prefixes.key;
                }
            }));

            // Removing the common prefixes from objects
            _.remove(reply.objects = results, obj =>
                _.find(reply.common_prefixes, common_pref =>
                    String(common_pref) === String(obj.key)
                )
            );
            return reply;
        });
}

function _list_next_objects(req, delimiter, prefix, marker, limit) {
    // filter keys starting with prefix, *not* followed by marker
    var regexp_text = '^' + prefix;
    if (marker) {
        if (!marker.startsWith(prefix)) {
            throw new Error('BAD MARKER ' + marker + ' FOR PREFIX ' + prefix);
        }
        var marker_suffix = marker.slice(prefix.length);
        if (marker_suffix) {
            regexp_text += '(?!' + marker_suffix + ')';
        }
    }
    var regexp = new RegExp(regexp_text);

    return P.fcall(() => {
        let query = {
            system: req.system._id,
            bucket: req.bucket._id,
            key: {
                $regex: regexp,
                $gt: marker
            },
            deleted: null,
            upload_size: {
                $exists: req.rpc_params.upload_mode || false
            }
        };

        console.warn('JEN WHAT HAPPEND', query);
        if (delimiter) {
            return md_store.ObjectMD.collection.mapReduce(
                    mongo_functions.map_common_prefixes_and_objects,
                    mongo_functions.reduce_common_prefixes_occurrence_and_objects, {
                        query: query,
                        sort: {
                            key: 1
                        },
                        limit: limit,
                        scope: {
                            prefix: prefix,
                            delimiter: delimiter,
                        },
                        out: {
                            inline: 1
                        }
                    })
                .then(res => {
                    return _.map(res, obj => {
                        let mapped_object = {
                            key: obj._id,
                        };
                        if (_.isObject(obj.value)) {
                            mapped_object.info = get_object_info(obj.value);
                        }
                        return mapped_object;
                    });
<<<<<<< HEAD
                });
        } else {
            var find = md_store.ObjectMD.find(query);
            if (limit) {
                find.limit(limit);
            }
            find.sort({
                key: 1
            });
            return find.lean().exec()
                .then(res => {
                    return _.map(res, obj => ({
                        key: obj.key,
                        info: get_object_info(obj)
                    }));
                });
        }
    });
}

function list_objects(req) {
    dbg.log0('list_objects', req.rpc_params);
    load_bucket(req);
    return P.fcall(() => {
            var info = _.omit(object_md_query(req), 'key');
            if (req.rpc_params.key_query) {
=======
            } else if (prefix) {
                info.key = new RegExp('^' + escaped_prefix);
                if (req.rpc_params.create_time) {
                    let creation_date = moment.unix(req.rpc_params.create_time).toISOString();
                    info.create_time = {
                        $lt: new Date(creation_date)
                    };
                }
            } else if (req.rpc_params.key_query) {
>>>>>>> 151c2f21
                info.key = new RegExp(string_utils.escapeRegExp(req.rpc_params.key_query), 'i');
            } else if (req.rpc_params.key_regexp) {
                info.key = new RegExp(req.rpc_params.key_regexp);
            } else if (req.rpc_params.key_glob) {
                info.key = glob_to_regexp(req.rpc_params.key_glob);
            }

            // TODO: Should look at the upload_size or create_time?
            // allow filtering of uploading/non-uploading objects
            if (typeof(req.rpc_params.upload_mode) === 'boolean') {
                info.upload_size = {
                    $exists: req.rpc_params.upload_mode
                };
            }

            var skip = req.rpc_params.skip;
            var limit = req.rpc_params.limit;
            dbg.log0('list_objects params:', req.rpc_params, 'query:', info);
            var find = md_store.ObjectMD.find(info);
            if (skip) {
                find.skip(skip);
            }
            if (limit) {
                find.limit(limit);
            }
            var sort = req.rpc_params.sort;
            if (sort) {
                var order = (req.rpc_params.order === -1) ? -1 : 1;
                var sort_opt = {};
                sort_opt[sort] = order;
                find.sort(sort_opt);
            }

            return P.join(
                find.exec(),
                req.rpc_params.pagination && md_store.ObjectMD.count(info)
            );
        })
        .spread(function(objects, total_count) {
            let res = {};
            res.objects = _.map(objects, obj => ({
                key: obj.key,
                info: get_object_info(obj),
            }));

            if (req.rpc_params.pagination) {
                res.total_count = total_count;
            }
            return res;
        });
}

//mark all objects on specific bucket for sync
//TODO:: use mongoDB bulk instead of two mongoose ops
function set_all_files_for_sync(sysid, bucketid, should_resync_deleted_files) {
    dbg.log2('marking all objects on sys', sysid, 'bucket', bucketid, 'as sync needed');
    //Mark all "live" objects to be cloud synced
    return P.fcall(() => md_store.ObjectMD.update({
            system: sysid,
            bucket: bucketid,
            cloud_synced: true,
            deleted: null,
        }, {
            cloud_synced: false
        }, {
            multi: true
        }).exec())
        .then(() => {
            if (should_resync_deleted_files) {
                return md_store.ObjectMD.update({
                    //Mark all "previous" deleted objects as not needed for cloud sync
                    system: sysid,
                    bucket: bucketid,
                    cloud_synced: false,
                    deleted: {
                        $ne: null
                    },
                }, {
                    cloud_synced: true
                }, {
                    multi: true
                }).exec();
            }
        });
}



function report_error_on_object(req) {
    // const bucket = req.rpc_params.bucket;
    // const key = req.rpc_params.key;
    // TODO should mark read errors on the object part & chunk?

    // report the blocks error to nodes monitor and allocator
    // so that next allocation attempts will use working nodes
    return nodes_client.instance().report_error_on_node_blocks(
        req.system._id, req.rpc_params.blocks_report);
}


function add_s3_usage_report(req) {
    return P.fcall(() => {
        return ObjectStats.create({
            system: req.system,
            s3_usage_info: req.rpc_params.s3_usage_info,
        });
    }).return();
}

function remove_s3_usage_reports(req) {
    var q = ObjectStats.remove();
    if (!_.isUndefined(req.rpc_params.till_time)) {
        // query backwards from given time
        req.rpc_params.till_time = new Date(req.rpc_params.till_time);
        q.where('time').lte(req.rpc_params.till_time);
    } else {
        throw new RpcError('NO TILL_TIME', 'Parameters do not have till_time: ' + req.rpc_params);
    }
    //q.limit(req.rpc_params.limit || 10);
    return P.resolve(q.exec())
        .catch(err => {
            throw new RpcError('COULD NOT DELETE REPORTS', 'Error Deleting Reports: ' + err);
        })
        .return();
}

function read_s3_usage_report(req) {
    var q = ObjectStats.find({
        deleted: null
    }).lean();
    if (req.rpc_params.from_time) {
        // query backwards from given time
        req.rpc_params.from_time = new Date(req.rpc_params.from_time);
        q.where('time').gt(req.rpc_params.from_time).sort('-time');
    } else {
        // query backward from last time
        q.sort('-time');
    }
    //q.limit(req.rpc_params.limit || 10);
    return P.resolve(q.exec())
        .then(reports => {
            reports = _.map(reports, report_item => {
                let report = _.pick(report_item, 'system', 's3_usage_info');
                report.time = report_item.time.getTime();
                return report;
            });
            // if (reverse) {
            //     reports.reverse();
            // }
            return {
                reports: reports
            };
        });
}



// UTILS //////////////////////////////////////////////////////////


function get_object_info(md) {
    var info = _.pick(md, 'size', 'content_type', 'etag', 'xattr', 'key', 'cloud_synced');
    var bucket = system_store.data.get_by_id(md.bucket);

    info.bucket = bucket.name;
    info.version_id = String(md._id);
    info.size = info.size || 0;
    info.content_type = info.content_type || 'application/octet-stream';
    info.etag = info.etag || '';
    info.upload_started = md.upload_started && md.upload_started.getTime();
    info.create_time = md.create_time && md.create_time.getTime();
    if (_.isNumber(md.upload_size)) {
        info.upload_size = md.upload_size;
    }
    if (md.stats) {
        info.stats = _.pick(md.stats, 'reads');
        if (md.stats.last_read !== undefined) {
            info.stats.last_read = md.stats.last_read.getTime();
        }
        if (_.isUndefined(md.stats.reads)) {
            info.stats.reads = 0;
        }
    }
    return info;
}

function load_bucket(req) {
    var bucket = req.system.buckets_by_name[req.rpc_params.bucket];
    if (!bucket) {
        throw new RpcError('NO_SUCH_BUCKET', 'No such bucket: ' + req.rpc_params.bucket);
    }
    req.check_bucket_permission(bucket);
    req.bucket = bucket;
}

function object_md_query(req) {
    return {
        system: req.system._id,
        bucket: req.bucket._id,
        key: req.rpc_params.key,
        deleted: null
    };
}

function find_object_md(req) {
    load_bucket(req);
    return P.fcall(() => {
            return md_store.ObjectMD.findOne(object_md_query(req)).exec();
        })
        .then(obj => mongo_utils.check_entity_not_deleted(obj, 'object'));
}

function find_object_upload(req) {
    load_bucket(req);
    return P.fcall(() => {
            return md_store.ObjectMD.findOne({
                _id: md_store.make_md_id(req.rpc_params.upload_id),
                system: req.system._id,
                bucket: req.bucket._id,
                deleted: null
            }).exec();
        })
        .then(obj => check_object_upload_mode(req, obj));
}

// short living cache for objects
// the purpose is to reduce hitting the DB many many times per second during upload/download.
const object_md_cache = new LRUCache({
    name: 'ObjectMDCache',
    max_usage: 1000,
    expiry_ms: 1000, // 1 second of blissfull ignorance
    load: function(object_id) {
        console.log('ObjectMDCache: load', object_id);
        return P.resolve(md_store.ObjectMD.findOne({
            _id: object_id,
            deleted: null,
        }).exec());
    }
});

function find_cached_object_upload(req) {
    load_bucket(req);
    return P.fcall(() => {
            return object_md_cache.get_with_cache(req.rpc_params.upload_id);
        })
        .then(obj => check_object_upload_mode(req, obj));
}

function check_object_upload_mode(req, obj) {
    if (!obj || obj.deleted) {
        throw new RpcError('NO_SUCH_UPLOAD',
            'No such upload id: ' + req.rpc_params.upload_id);
    }
    // TODO: Should look at the upload_size or create_time?
    if (!_.isNumber(obj.upload_size)) {
        throw new RpcError('NO_SUCH_UPLOAD',
            'Object not in upload mode: ' + obj.key +
            ' upload_size ' + obj.upload_size);
    }
    return obj;
}

function delete_object_internal(obj) {
    return P.fcall(() => {
            return obj.update({
                deleted: new Date(),
                cloud_synced: false
            }).exec();
        })
        .then(() => map_deleter.delete_object_mappings(obj))
        .return();
}

function check_md_conditions(req, conditions, obj) {
    if (!conditions) {
        return;
    }
    if (conditions.if_modified_since) {
        if (!obj ||
            conditions.if_modified_since < obj._id.getTimestamp().getTime()) {
            throw new RpcError('IF_MODIFIED_SINCE');
        }
    }
    if (conditions.if_unmodified_since) {
        if (!obj ||
            conditions.if_unmodified_since > obj._id.getTimestamp().getTime()) {
            throw new RpcError('IF_UNMODIFIED_SINCE');
        }
    }
    if (conditions.if_match_etag) {
        if (!obj ||
            (conditions.if_match_etag !== '*' &&
                conditions.if_match_etag !== obj.etag)) {
            throw new RpcError('IF_MATCH_ETAG');
        }
    }
    if (conditions.if_none_match_etag) {
        if (obj &&
            (conditions.if_none_match_etag === '*' ||
                conditions.if_none_match_etag === obj.etag)) {
            throw new RpcError('IF_NONE_MATCH_ETAG');
        }
    }
}

function throw_if_maintenance(req) {
    if (req.system && system_server_utils.system_in_maintenance(req.system._id)) {
        throw new RpcError('SYSTEM_IN_MAINTENANCE',
            'Operation not supported during maintenance mode');
    }
}

// EXPORTS
// object upload
exports.create_object_upload = create_object_upload;
exports.read_s3_usage_report = read_s3_usage_report;
exports.add_s3_usage_report = add_s3_usage_report;
exports.remove_s3_usage_reports = remove_s3_usage_reports;
exports.complete_object_upload = complete_object_upload;
exports.abort_object_upload = abort_object_upload;
exports.list_multipart_parts = list_multipart_parts;
exports.allocate_object_parts = allocate_object_parts;
exports.finalize_object_parts = finalize_object_parts;
exports.complete_part_upload = complete_part_upload;
exports.copy_object = copy_object;
exports.report_error_on_object = report_error_on_object;
// read
exports.read_object_mappings = read_object_mappings;
exports.read_node_mappings = read_node_mappings;
// object meta-data
exports.read_object_md = read_object_md;
exports.update_object_md = update_object_md;
exports.delete_object = delete_object;
exports.delete_multiple_objects = delete_multiple_objects;
<<<<<<< HEAD
exports.list_objects_s3 = list_objects_s3;
=======
exports.delete_multiple_objects_by_prefix = delete_multiple_objects_by_prefix;
>>>>>>> 151c2f21
exports.list_objects = list_objects;
// cloud sync related
exports.set_all_files_for_sync = set_all_files_for_sync;<|MERGE_RESOLUTION|>--- conflicted
+++ resolved
@@ -29,12 +29,9 @@
 const map_allocator = require('./map_allocator');
 const mongo_functions = require('../../util/mongo_functions');
 const system_server_utils = require('../utils/system_server_utils');
-<<<<<<< HEAD
-const promise_utils = require('../../util/promise_utils');
-=======
 const cloud_utils = require('../utils/cloud_utils');
 const moment = require('moment');
->>>>>>> 151c2f21
+const promise_utils = require('../../util/promise_utils');
 
 /**
  *
@@ -580,27 +577,6 @@
 function delete_multiple_objects_by_prefix(req) {
     dbg.log0('delete_multiple_objects_by_prefix (lifecycle): prefix =', req.params.prefix);
 
-<<<<<<< HEAD
-// /**
-//  * return a regexp pattern to be appended to a prefix
-//  * to make it match "prefix/file" or "prefix/dir/"
-//  * but with a custom delimiter instead of /
-//  * @param delimiter - a single character.
-//  */
-// function one_level_delimiter(delimiter) {
-//     var d = string_utils.escapeRegExp(delimiter[0]);
-//     return '[^' + d + ']*' + d + '?$';
-// }
-//
-// /**
-//  * common case is / as delimiter
-//  */
-// var ONE_LEVEL_SLASH_DELIMITER = one_level_delimiter('/');
-//
-
-function list_objects_s3(req) {
-    dbg.log0('list_objects_s3', req.rpc_params);
-=======
     load_bucket(req);
     // TODO: change it to perform changes in one transaction. Won't scale.
     return list_objects(req)
@@ -624,31 +600,27 @@
         })
         .return();
 }
-/**
- * return a regexp pattern to be appended to a prefix
- * to make it match "prefix/file" or "prefix/dir/"
- * but with a custom delimiter instead of /
- * @param delimiter - a single character.
- */
-function one_level_delimiter(delimiter) {
-    var d = string_utils.escapeRegExp(delimiter[0]);
-    return '[^' + d + ']*' + d + '?$';
-}
-
-/**
- * common case is / as delimiter
- */
-var ONE_LEVEL_SLASH_DELIMITER = one_level_delimiter('/');
-
-
-/**
- *
- * LIST_OBJECTS
- *
- */
-function list_objects(req) {
-    dbg.log0('list_objects', req.rpc_params);
->>>>>>> 151c2f21
+
+
+// /**
+//  * return a regexp pattern to be appended to a prefix
+//  * to make it match "prefix/file" or "prefix/dir/"
+//  * but with a custom delimiter instead of /
+//  * @param delimiter - a single character.
+//  */
+// function one_level_delimiter(delimiter) {
+//     var d = string_utils.escapeRegExp(delimiter[0]);
+//     return '[^' + d + ']*' + d + '?$';
+// }
+//
+// /**
+//  * common case is / as delimiter
+//  */
+// var ONE_LEVEL_SLASH_DELIMITER = one_level_delimiter('/');
+//
+
+function list_objects_s3(req) {
+    dbg.log0('list_objects_s3', req.rpc_params);
     var prefix = req.rpc_params.prefix || '';
     var delimiter = req.rpc_params.delimiter || '';
     var marker = prefix + (req.rpc_params.key_marker || '');
@@ -675,7 +647,6 @@
                         return _list_next_objects(req, delimiter, prefix, marker, limit);
                     })
                     .then(res => {
-                        console.warn('JEN WHAT HAPPEND2', res, results, _.get(res, 'length', 0), results.length, limit);
                         results = _.concat(results, res);
                         if (_.get(res, 'length', 0) === 0) {
                             // If there were no object/common prefixes to match than no next marker
@@ -688,8 +659,6 @@
                             reply.next_marker = results[results.length - 1].key;
                             done = true;
                         } else {
-                            limit -= results.length;
-                            // marker += res[res.length - 1].key;
                             marker = prefix + res[res.length - 1].key;
                         }
                     });
@@ -740,7 +709,6 @@
             }
         };
 
-        console.warn('JEN WHAT HAPPEND', query);
         if (delimiter) {
             return md_store.ObjectMD.collection.mapReduce(
                     mongo_functions.map_common_prefixes_and_objects,
@@ -768,7 +736,6 @@
                         }
                         return mapped_object;
                     });
-<<<<<<< HEAD
                 });
         } else {
             var find = md_store.ObjectMD.find(query);
@@ -791,12 +758,12 @@
 
 function list_objects(req) {
     dbg.log0('list_objects', req.rpc_params);
+    var prefix = req.rpc_params.prefix || '';
+    let escaped_prefix = string_utils.escapeRegExp(prefix);
     load_bucket(req);
     return P.fcall(() => {
             var info = _.omit(object_md_query(req), 'key');
-            if (req.rpc_params.key_query) {
-=======
-            } else if (prefix) {
+            if (prefix) {
                 info.key = new RegExp('^' + escaped_prefix);
                 if (req.rpc_params.create_time) {
                     let creation_date = moment.unix(req.rpc_params.create_time).toISOString();
@@ -805,7 +772,6 @@
                     };
                 }
             } else if (req.rpc_params.key_query) {
->>>>>>> 151c2f21
                 info.key = new RegExp(string_utils.escapeRegExp(req.rpc_params.key_query), 'i');
             } else if (req.rpc_params.key_regexp) {
                 info.key = new RegExp(req.rpc_params.key_regexp);
@@ -813,7 +779,7 @@
                 info.key = glob_to_regexp(req.rpc_params.key_glob);
             }
 
-            // TODO: Should look at the upload_size or create_time?
+            // TODO: Should look at the upload_size or upload_completed?
             // allow filtering of uploading/non-uploading objects
             if (typeof(req.rpc_params.upload_mode) === 'boolean') {
                 info.upload_size = {
@@ -1140,11 +1106,8 @@
 exports.update_object_md = update_object_md;
 exports.delete_object = delete_object;
 exports.delete_multiple_objects = delete_multiple_objects;
-<<<<<<< HEAD
+exports.delete_multiple_objects_by_prefix = delete_multiple_objects_by_prefix;
+exports.list_objects = list_objects;
 exports.list_objects_s3 = list_objects_s3;
-=======
-exports.delete_multiple_objects_by_prefix = delete_multiple_objects_by_prefix;
->>>>>>> 151c2f21
-exports.list_objects = list_objects;
 // cloud sync related
 exports.set_all_files_for_sync = set_all_files_for_sync;