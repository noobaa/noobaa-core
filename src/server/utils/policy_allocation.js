--- conflicted
+++ resolved
@@ -53,29 +53,6 @@
  *
  */
 
-<<<<<<< HEAD
-function analyze_chunk_status(chunk, all_blocks) {
-    var status = {};
-    return P.when(read_tiering_info(chunk.bucket))
-        .then(function(tiering_info) {
-            //TODO:: currently only 1 tier, take into account multiuple tiers once implemented
-            /*if (tiering_info[0].data_placement === 'SPREAD') {
-                //console.error('NBNB IN SPREAD!!!!');
-                //status = [analyze_chunk_status_on_pool(chunk, all_blocks, tiering_info[0].pools)];
-            } else { //MIRROR, analyze per each pool
-                //console.error('NBNB IN MIRROR!!!!');
-                return P.all(_.map(tiering_info[0].pools, function(p) {
-                        status[p._id] = analyze_chunk_status_on_pool(chunk, all_blocks, p);
-                    }))
-                    .then(function(r) {
-
-                    });
-            }*/
-            return P.when(analyze_chunk_status_on_pool(chunk, all_blocks));
-            //return status;
-        });
-}
-=======
 function analyze_chunk_status_on_pools(chunk, allocated_blocks, orig_pools) {
 
     function classify_block(fragment, block) {
@@ -102,7 +79,6 @@
             js_utils.named_array_push(fragment, 'accessible_blocks', block);
         }
     }
->>>>>>> 5a0dc5f7
 
     var mirrored_pool = false;
     orig_pools = _.flatten(orig_pools);
