--- conflicted
+++ resolved
@@ -95,37 +95,10 @@
 
     var data = crypto.randomBytes(actual_size);
     let md5 = crypto.createHash('md5').update(data)
-        .digest('hex');
+    	.digest('hex');
 
     var start_ts = Date.now();
     var size = Math.ceil(actual_size / parts_num);
-<<<<<<< HEAD
-    var uploadID = 0;
-    return P.ninvoke(s3bucket, 'createMultipartUpload', {
-            Bucket: bucket,
-            Key: file_name,
-            Metadata: {
-                md5: md5,
-            },
-        })
-        .then(function(res) {
-            var promises = [];
-            uploadID = res.UploadId;
-            for (var i = 0; i < parts_num; i++) {
-                var part_data = data.slice(offset, offset + size);
-                offset += size;
-                promises[i] = P.ninvoke(s3bucket, 'uploadPart', {
-                    Key: file_name,
-                    Bucket: bucket,
-                    PartNumber: i,
-                    UploadId: uploadID,
-                    Body: part_data,
-                });
-            }
-            return P.all(promises);
-        })
-        .then(() => {
-=======
 
     console.log('>>> MultiPart UPLOAD - About to multipart upload object...' + file_name);
     var params = {
@@ -141,16 +114,11 @@
     };
     return P.ninvoke(s3bucket, 'upload', params, options)
         .then(res => {
->>>>>>> bef50ed7
             console.log('Upload object took', (Date.now() - start_ts) / 1000, 'seconds');
             return md5;
         })
         .catch(err => {
-<<<<<<< HEAD
-            console.error('Multipart upload failed!', err);
-=======
             console.error('Put failed!', err);
->>>>>>> bef50ed7
             throw err;
         });
 }
