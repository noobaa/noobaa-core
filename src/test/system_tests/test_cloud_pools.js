--- conflicted
+++ resolved
@@ -328,11 +328,7 @@
                 .then(() => block_ids);
         })
         .then(function(block_ids) {
-<<<<<<< HEAD
-            let new_pools = _.filter(files_bucket_tier.attached_pools, pool => String(pool) === TEST_CTX.cloud_pool_name);
-=======
             let new_pools = _.filter(files_bucket_tier.attached_pools, pool => String(pool) !== TEST_CTX.cloud_pool_name);
->>>>>>> 639bf203
             // This is used in order to make sure that the blocks will be deleted from the cloud
             return client.tier.update_tier({
                     name: files_bucket_tier.name,
