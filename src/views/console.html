--- conflicted
+++ resolved
@@ -11,18 +11,7 @@
 
     <div class="row">
 
-<<<<<<< HEAD
-            <div class="clearfix">
-                <h4 class="hflow" style="margin: 0">
-                    <a href="/console/">
-                        <img src="/public/images/noobaa_dragon_logo.png" width="100" height="50" style="vertical-align: middle; margin: 25px 10px" />
-                    </a>
-                </h4>
-            </div>
-            <hr/>
-=======
         <div class="sidebar sidebar-left sidebar-animate sidebar-sm-show sidebar-md-show sidebar-lg-show">
->>>>>>> 4d3e4fde
 
             <ul class="nav nav-pills nav-stacked" ng-if="nbClient.account" style="position: absolute; bottom: 10px; left: 0; right: 0">
                 <li class="text-center dropup">
@@ -80,11 +69,7 @@
                 </li>
                 -->
 
-<<<<<<< HEAD
-                <li class="text-center" ng-repeat="tier in nbSystem.system.tiers" ng-class="{active: nav.active=='tier'}">
-=======
                 <li ng-if="nbSystem.system" class="text-center" ng-repeat="tier in nbSystem.system.tiers" ng-class="{active: nav.active=='tier'}">
->>>>>>> 4d3e4fde
                     <a ng-href="/console/tier/{{tier.name}}">
                         <i class="fa fa-spinner fa-fw fa-3x"></i>
                         <br/>
@@ -102,11 +87,7 @@
                 </li>
                 -->
 
-<<<<<<< HEAD
-                <li class="text-center" ng-repeat="bucket in nbSystem.system.buckets" ng-class="{active: nav.active=='bucket'}">
-=======
                 <li ng-if="nbSystem.system" class="text-center" ng-repeat="bucket in nbSystem.system.buckets" ng-class="{active: nav.active=='bucket'}">
->>>>>>> 4d3e4fde
                     <a ng-href="/console/bucket/{{bucket.name}}">
                         <i class="fa fa-folder-o fa-fw fa-3x"></i>
                         <br/>
